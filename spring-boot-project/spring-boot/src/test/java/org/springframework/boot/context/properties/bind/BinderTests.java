/*
 * Copyright 2012-2019 the original author or authors.
 *
 * Licensed under the Apache License, Version 2.0 (the "License");
 * you may not use this file except in compliance with the License.
 * You may obtain a copy of the License at
 *
 *      https://www.apache.org/licenses/LICENSE-2.0
 *
 * Unless required by applicable law or agreed to in writing, software
 * distributed under the License is distributed on an "AS IS" BASIS,
 * WITHOUT WARRANTIES OR CONDITIONS OF ANY KIND, either express or implied.
 * See the License for the specific language governing permissions and
 * limitations under the License.
 */

package org.springframework.boot.context.properties.bind;

import java.beans.PropertyEditorSupport;
import java.time.LocalDate;
import java.util.ArrayList;
import java.util.Collections;
import java.util.HashMap;
import java.util.List;
import java.util.Map;

import javax.validation.Validation;

import org.junit.Before;
import org.junit.Test;
import org.mockito.Answers;
import org.mockito.InOrder;

import org.springframework.boot.context.properties.bind.validation.ValidationBindHandler;
import org.springframework.boot.context.properties.source.ConfigurationPropertyName;
import org.springframework.boot.context.properties.source.ConfigurationPropertySource;
import org.springframework.boot.context.properties.source.ConfigurationPropertySources;
import org.springframework.boot.context.properties.source.MockConfigurationPropertySource;
import org.springframework.core.annotation.AnnotationUtils;
import org.springframework.core.convert.ConversionFailedException;
import org.springframework.core.env.MapPropertySource;
import org.springframework.core.env.PropertySource;
import org.springframework.core.env.StandardEnvironment;
import org.springframework.core.io.Resource;
import org.springframework.format.annotation.DateTimeFormat;
import org.springframework.test.context.support.TestPropertySourceUtils;
import org.springframework.validation.Validator;
import org.springframework.validation.annotation.Validated;
import org.springframework.validation.beanvalidation.SpringValidatorAdapter;

import static org.assertj.core.api.Assertions.assertThat;
import static org.assertj.core.api.Assertions.assertThatExceptionOfType;
import static org.assertj.core.api.Assertions.assertThatIllegalArgumentException;
import static org.mockito.ArgumentMatchers.any;
import static org.mockito.ArgumentMatchers.eq;
import static org.mockito.ArgumentMatchers.isA;
import static org.mockito.Mockito.inOrder;
import static org.mockito.Mockito.mock;

/**
 * Tests for {@link Binder}.
 *
 * @author Phillip Webb
 * @author Madhura Bhave
 */
public class BinderTests {

	private List<ConfigurationPropertySource> sources = new ArrayList<>();

	private Binder binder;

	@Before
	public void setup() {
		this.binder = new Binder(this.sources);
	}

	@Test
	public void createWhenSourcesIsNullShouldThrowException() {
		assertThatIllegalArgumentException()
				.isThrownBy(
						() -> new Binder((Iterable<ConfigurationPropertySource>) null))
				.withMessageContaining("Sources must not be null");
	}

	@Test
	public void bindWhenNameIsNullShouldThrowException() {
<<<<<<< HEAD
		assertThatIllegalArgumentException()
				.isThrownBy(() -> this.binder.bind((ConfigurationPropertyName) null,
						Bindable.of(String.class), BindHandler.DEFAULT))
				.withMessageContaining("Name must not be null");
=======
		this.thrown.expect(IllegalArgumentException.class);
		this.thrown.expectMessage("Name must not be null");
		this.binder.bind((ConfigurationPropertyName) null, Bindable.of(String.class), BindHandler.DEFAULT);
>>>>>>> c6c139d9
	}

	@Test
	public void bindWhenTargetIsNullShouldThrowException() {
		assertThatIllegalArgumentException()
				.isThrownBy(() -> this.binder.bind(ConfigurationPropertyName.of("foo"),
						null, BindHandler.DEFAULT))
				.withMessageContaining("Target must not be null");
	}

	@Test
	public void bindToValueWhenPropertyIsMissingShouldReturnUnbound() {
		this.sources.add(new MockConfigurationPropertySource());
		BindResult<String> result = this.binder.bind("foo", Bindable.of(String.class));
		assertThat(result.isBound()).isFalse();
	}

	@Test
	public void bindToValueShouldReturnPropertyValue() {
		this.sources.add(new MockConfigurationPropertySource("foo", 123));
		BindResult<Integer> result = this.binder.bind("foo", Bindable.of(Integer.class));
		assertThat(result.get()).isEqualTo(123);
	}

	@Test
	public void bindToValueShouldReturnPropertyValueFromSecondSource() {
		this.sources.add(new MockConfigurationPropertySource("foo", 123));
		this.sources.add(new MockConfigurationPropertySource("bar", 234));
		BindResult<Integer> result = this.binder.bind("bar", Bindable.of(Integer.class));
		assertThat(result.get()).isEqualTo(234);
	}

	@Test
	public void bindToValueShouldReturnConvertedPropertyValue() {
		this.sources.add(new MockConfigurationPropertySource("foo", "123"));
		BindResult<Integer> result = this.binder.bind("foo", Bindable.of(Integer.class));
		assertThat(result.get()).isEqualTo(123);
	}

	@Test
	public void bindToValueWhenMultipleCandidatesShouldReturnFirst() {
		this.sources.add(new MockConfigurationPropertySource("foo", 123));
		this.sources.add(new MockConfigurationPropertySource("foo", 234));
		BindResult<Integer> result = this.binder.bind("foo", Bindable.of(Integer.class));
		assertThat(result.get()).isEqualTo(123);
	}

	@Test
	public void bindToValueWithPlaceholdersShouldResolve() {
		StandardEnvironment environment = new StandardEnvironment();
		TestPropertySourceUtils.addInlinedPropertiesToEnvironment(environment, "bar=23");
		this.sources.add(new MockConfigurationPropertySource("foo", "1${bar}"));
		this.binder = new Binder(this.sources, new PropertySourcesPlaceholdersResolver(environment));
		BindResult<Integer> result = this.binder.bind("foo", Bindable.of(Integer.class));
		assertThat(result.get()).isEqualTo(123);
	}

	@Test
	public void bindToValueWithMissingPlaceholderShouldResolveToValueWithPlaceholder() {
		StandardEnvironment environment = new StandardEnvironment();
		this.sources.add(new MockConfigurationPropertySource("foo", "${bar}"));
		this.binder = new Binder(this.sources, new PropertySourcesPlaceholdersResolver(environment));
		BindResult<String> result = this.binder.bind("foo", Bindable.of(String.class));
		assertThat(result.get()).isEqualTo("${bar}");
	}

	@Test
	public void bindToValueWithCustomPropertyEditorShouldReturnConvertedValue() {
		this.binder = new Binder(this.sources, null, null,
				(registry) -> registry.registerCustomEditor(JavaBean.class, new JavaBeanPropertyEditor()));
		this.sources.add(new MockConfigurationPropertySource("foo", "123"));
		BindResult<JavaBean> result = this.binder.bind("foo", Bindable.of(JavaBean.class));
		assertThat(result.get().getValue()).isEqualTo("123");
	}

	@Test
	public void bindToValueShouldTriggerOnSuccess() {
		this.sources.add(new MockConfigurationPropertySource("foo", "1", "line1"));
<<<<<<< HEAD
		BindHandler handler = mock(BindHandler.class, Answers.CALLS_REAL_METHODS);
=======
		BindHandler handler = mock(BindHandler.class, withSettings().defaultAnswer(Answers.CALLS_REAL_METHODS));
>>>>>>> c6c139d9
		Bindable<Integer> target = Bindable.of(Integer.class);
		this.binder.bind("foo", target, handler);
		InOrder ordered = inOrder(handler);
		ordered.verify(handler).onSuccess(eq(ConfigurationPropertyName.of("foo")), eq(target), any(), eq(1));
	}

	@Test
	public void bindToJavaBeanShouldReturnPopulatedBean() {
		this.sources.add(new MockConfigurationPropertySource("foo.value", "bar"));
		JavaBean result = this.binder.bind("foo", Bindable.of(JavaBean.class)).get();
		assertThat(result.getValue()).isEqualTo("bar");
	}

	@Test
	public void bindToJavaBeanWhenNonIterableShouldReturnPopulatedBean() {
		MockConfigurationPropertySource source = new MockConfigurationPropertySource("foo.value", "bar");
		this.sources.add(source.nonIterable());
		JavaBean result = this.binder.bind("foo", Bindable.of(JavaBean.class)).get();
		assertThat(result.getValue()).isEqualTo("bar");
	}

	@Test
	public void bindToJavaBeanWhenHasPropertyWithSameNameShouldStillBind() {
		// gh-10945
		MockConfigurationPropertySource source = new MockConfigurationPropertySource();
		source.put("foo", "boom");
		source.put("foo.value", "bar");
		this.sources.add(source);
		JavaBean result = this.binder.bind("foo", Bindable.of(JavaBean.class)).get();
		assertThat(result.getValue()).isEqualTo("bar");
	}

	@Test
	public void bindToJavaBeanShouldTriggerOnSuccess() {
<<<<<<< HEAD
		this.sources
				.add(new MockConfigurationPropertySource("foo.value", "bar", "line1"));
		BindHandler handler = mock(BindHandler.class, Answers.CALLS_REAL_METHODS);
=======
		this.sources.add(new MockConfigurationPropertySource("foo.value", "bar", "line1"));
		BindHandler handler = mock(BindHandler.class, withSettings().defaultAnswer(Answers.CALLS_REAL_METHODS));
>>>>>>> c6c139d9
		Bindable<JavaBean> target = Bindable.of(JavaBean.class);
		this.binder.bind("foo", target, handler);
		InOrder inOrder = inOrder(handler);
		inOrder.verify(handler).onSuccess(eq(ConfigurationPropertyName.of("foo.value")), eq(Bindable.of(String.class)),
				any(), eq("bar"));
		inOrder.verify(handler).onSuccess(eq(ConfigurationPropertyName.of("foo")), eq(target), any(),
				isA(JavaBean.class));
	}

	@Test
	public void bindWhenHasMalformedDateShouldThrowException() {
<<<<<<< HEAD
		this.sources.add(new MockConfigurationPropertySource("foo",
				"2014-04-01T01:30:00.000-05:00"));
		assertThatExceptionOfType(BindException.class)
				.isThrownBy(() -> this.binder.bind("foo", Bindable.of(LocalDate.class)))
				.withCauseInstanceOf(ConversionFailedException.class);
=======
		this.thrown.expectCause(instanceOf(ConversionFailedException.class));
		this.sources.add(new MockConfigurationPropertySource("foo", "2014-04-01T01:30:00.000-05:00"));
		this.binder.bind("foo", Bindable.of(LocalDate.class));
>>>>>>> c6c139d9
	}

	@Test
	public void bindWhenHasAnnotationsShouldChangeConvertedValue() {
		this.sources.add(new MockConfigurationPropertySource("foo", "2014-04-01T01:30:00.000-05:00"));
		DateTimeFormat annotation = AnnotationUtils.synthesizeAnnotation(
				Collections.singletonMap("iso", DateTimeFormat.ISO.DATE_TIME), DateTimeFormat.class, null);
		LocalDate result = this.binder.bind("foo", Bindable.of(LocalDate.class).withAnnotations(annotation)).get();
		assertThat(result.toString()).isEqualTo("2014-04-01");
	}

	@Test
	public void bindExceptionWhenBeanBindingFailsShouldHaveNullConfigurationProperty() {
		MockConfigurationPropertySource source = new MockConfigurationPropertySource();
		source.put("foo.value", "hello");
		source.put("foo.items", "bar,baz");
		this.sources.add(source);
		Bindable<JavaBean> target = Bindable.of(JavaBean.class);
<<<<<<< HEAD
		assertThatExceptionOfType(BindException.class)
				.isThrownBy(() -> this.binder.bind("foo", target))
				.satisfies(this::noItemsSetterRequirements);
	}
=======
		this.thrown.expect(BindException.class);
		this.thrown.expect(new AssertionMatcher<BindException>() {

			@Override
			public void assertion(BindException ex) throws AssertionError {
				assertThat(ex.getCause().getMessage()).isEqualTo("No setter found for property: items");
				assertThat(ex.getProperty()).isNull();
			}
>>>>>>> c6c139d9

	private void noItemsSetterRequirements(BindException ex) {
		assertThat(ex.getCause().getMessage())
				.isEqualTo("No setter found for property: items");
		assertThat(ex.getProperty()).isNull();
	}

	@Test
	public void bindToValidatedBeanWithResourceAndNonEnumerablePropertySource() {
		ConfigurationPropertySources.from(new PropertySource<String>("test") {

			@Override
			public Object getProperty(String name) {
				return null;
			}

		}).forEach(this.sources::add);
		Validator validator = new SpringValidatorAdapter(
				Validation.byDefaultProvider().configure().buildValidatorFactory().getValidator());
		this.binder.bind("foo", Bindable.of(ResourceBean.class), new ValidationBindHandler(validator));
	}

	@Test
	public void bindToBeanWithCycle() {
		MockConfigurationPropertySource source = new MockConfigurationPropertySource();
		this.sources.add(source.nonIterable());
		Bindable<CycleBean1> target = Bindable.of(CycleBean1.class);
		this.binder.bind("foo", target);
	}

	@Test
	@SuppressWarnings("rawtypes")
	public void bindToBeanWithUnresolvableGenerics() {
		MockConfigurationPropertySource source = new MockConfigurationPropertySource();
		source.put("foo.bar", "hello");
		this.sources.add(source);
		Bindable<GenericBean> target = Bindable.of(GenericBean.class);
		this.binder.bind("foo", target);
	}

	@Test
	public void bindWithEmptyPrefixShouldIgnorePropertiesWithEmptyName() {
		Map<String, Object> source = new HashMap<>();
		source.put("value", "hello");
		source.put("", "bar");
		Iterable<ConfigurationPropertySource> propertySources = ConfigurationPropertySources
				.from(new MapPropertySource("test", source));
		propertySources.forEach(this.sources::add);
		Bindable<JavaBean> target = Bindable.of(JavaBean.class);
		JavaBean result = this.binder.bind("", target).get();
		assertThat(result.getValue()).isEqualTo("hello");
	}

	public static class JavaBean {

		private String value;

		private List<String> items = Collections.emptyList();

		public String getValue() {
			return this.value;
		}

		public void setValue(String value) {
			this.value = value;
		}

		public List<String> getItems() {
			return this.items;
		}

	}

	public enum ExampleEnum {

		FOO_BAR, BAR_BAZ, BAZ_BOO

	}

	@Validated
	public static class ResourceBean {

		private Resource resource;

		public Resource getResource() {
			return this.resource;
		}

		public void setResource(Resource resource) {
			this.resource = resource;
		}

	}

	public static class CycleBean1 {

		private CycleBean2 two;

		public CycleBean2 getTwo() {
			return this.two;
		}

		public void setTwo(CycleBean2 two) {
			this.two = two;
		}

	}

	public static class CycleBean2 {

		private CycleBean1 one;

		public CycleBean1 getOne() {
			return this.one;
		}

		public void setOne(CycleBean1 one) {
			this.one = one;
		}

	}

	public static class GenericBean<T> {

		private T bar;

		public T getBar() {
			return this.bar;
		}

		public void setBar(T bar) {
			this.bar = bar;
		}

	}

	public static class JavaBeanPropertyEditor extends PropertyEditorSupport {

		@Override
		public void setAsText(String text) throws IllegalArgumentException {
			JavaBean value = new JavaBean();
			value.setValue(text);
			setValue(value);
		}

	}

}<|MERGE_RESOLUTION|>--- conflicted
+++ resolved
@@ -76,31 +76,20 @@
 
 	@Test
 	public void createWhenSourcesIsNullShouldThrowException() {
-		assertThatIllegalArgumentException()
-				.isThrownBy(
-						() -> new Binder((Iterable<ConfigurationPropertySource>) null))
+		assertThatIllegalArgumentException().isThrownBy(() -> new Binder((Iterable<ConfigurationPropertySource>) null))
 				.withMessageContaining("Sources must not be null");
 	}
 
 	@Test
 	public void bindWhenNameIsNullShouldThrowException() {
-<<<<<<< HEAD
-		assertThatIllegalArgumentException()
-				.isThrownBy(() -> this.binder.bind((ConfigurationPropertyName) null,
-						Bindable.of(String.class), BindHandler.DEFAULT))
-				.withMessageContaining("Name must not be null");
-=======
-		this.thrown.expect(IllegalArgumentException.class);
-		this.thrown.expectMessage("Name must not be null");
-		this.binder.bind((ConfigurationPropertyName) null, Bindable.of(String.class), BindHandler.DEFAULT);
->>>>>>> c6c139d9
+		assertThatIllegalArgumentException().isThrownBy(() -> this.binder.bind((ConfigurationPropertyName) null,
+				Bindable.of(String.class), BindHandler.DEFAULT)).withMessageContaining("Name must not be null");
 	}
 
 	@Test
 	public void bindWhenTargetIsNullShouldThrowException() {
 		assertThatIllegalArgumentException()
-				.isThrownBy(() -> this.binder.bind(ConfigurationPropertyName.of("foo"),
-						null, BindHandler.DEFAULT))
+				.isThrownBy(() -> this.binder.bind(ConfigurationPropertyName.of("foo"), null, BindHandler.DEFAULT))
 				.withMessageContaining("Target must not be null");
 	}
 
@@ -172,11 +161,7 @@
 	@Test
 	public void bindToValueShouldTriggerOnSuccess() {
 		this.sources.add(new MockConfigurationPropertySource("foo", "1", "line1"));
-<<<<<<< HEAD
 		BindHandler handler = mock(BindHandler.class, Answers.CALLS_REAL_METHODS);
-=======
-		BindHandler handler = mock(BindHandler.class, withSettings().defaultAnswer(Answers.CALLS_REAL_METHODS));
->>>>>>> c6c139d9
 		Bindable<Integer> target = Bindable.of(Integer.class);
 		this.binder.bind("foo", target, handler);
 		InOrder ordered = inOrder(handler);
@@ -211,14 +196,8 @@
 
 	@Test
 	public void bindToJavaBeanShouldTriggerOnSuccess() {
-<<<<<<< HEAD
-		this.sources
-				.add(new MockConfigurationPropertySource("foo.value", "bar", "line1"));
+		this.sources.add(new MockConfigurationPropertySource("foo.value", "bar", "line1"));
 		BindHandler handler = mock(BindHandler.class, Answers.CALLS_REAL_METHODS);
-=======
-		this.sources.add(new MockConfigurationPropertySource("foo.value", "bar", "line1"));
-		BindHandler handler = mock(BindHandler.class, withSettings().defaultAnswer(Answers.CALLS_REAL_METHODS));
->>>>>>> c6c139d9
 		Bindable<JavaBean> target = Bindable.of(JavaBean.class);
 		this.binder.bind("foo", target, handler);
 		InOrder inOrder = inOrder(handler);
@@ -230,17 +209,10 @@
 
 	@Test
 	public void bindWhenHasMalformedDateShouldThrowException() {
-<<<<<<< HEAD
-		this.sources.add(new MockConfigurationPropertySource("foo",
-				"2014-04-01T01:30:00.000-05:00"));
+		this.sources.add(new MockConfigurationPropertySource("foo", "2014-04-01T01:30:00.000-05:00"));
 		assertThatExceptionOfType(BindException.class)
 				.isThrownBy(() -> this.binder.bind("foo", Bindable.of(LocalDate.class)))
 				.withCauseInstanceOf(ConversionFailedException.class);
-=======
-		this.thrown.expectCause(instanceOf(ConversionFailedException.class));
-		this.sources.add(new MockConfigurationPropertySource("foo", "2014-04-01T01:30:00.000-05:00"));
-		this.binder.bind("foo", Bindable.of(LocalDate.class));
->>>>>>> c6c139d9
 	}
 
 	@Test
@@ -259,25 +231,12 @@
 		source.put("foo.items", "bar,baz");
 		this.sources.add(source);
 		Bindable<JavaBean> target = Bindable.of(JavaBean.class);
-<<<<<<< HEAD
-		assertThatExceptionOfType(BindException.class)
-				.isThrownBy(() -> this.binder.bind("foo", target))
+		assertThatExceptionOfType(BindException.class).isThrownBy(() -> this.binder.bind("foo", target))
 				.satisfies(this::noItemsSetterRequirements);
 	}
-=======
-		this.thrown.expect(BindException.class);
-		this.thrown.expect(new AssertionMatcher<BindException>() {
-
-			@Override
-			public void assertion(BindException ex) throws AssertionError {
-				assertThat(ex.getCause().getMessage()).isEqualTo("No setter found for property: items");
-				assertThat(ex.getProperty()).isNull();
-			}
->>>>>>> c6c139d9
 
 	private void noItemsSetterRequirements(BindException ex) {
-		assertThat(ex.getCause().getMessage())
-				.isEqualTo("No setter found for property: items");
+		assertThat(ex.getCause().getMessage()).isEqualTo("No setter found for property: items");
 		assertThat(ex.getProperty()).isNull();
 	}
 
