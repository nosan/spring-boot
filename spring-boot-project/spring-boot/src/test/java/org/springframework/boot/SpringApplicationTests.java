/*
 * Copyright 2012-2023 the original author or authors.
 *
 * Licensed under the Apache License, Version 2.0 (the "License");
 * you may not use this file except in compliance with the License.
 * You may obtain a copy of the License at
 *
 *      https://www.apache.org/licenses/LICENSE-2.0
 *
 * Unless required by applicable law or agreed to in writing, software
 * distributed under the License is distributed on an "AS IS" BASIS,
 * WITHOUT WARRANTIES OR CONDITIONS OF ANY KIND, either express or implied.
 * See the License for the specific language governing permissions and
 * limitations under the License.
 */

package org.springframework.boot;

import java.util.ArrayList;
import java.util.Collections;
import java.util.HashMap;
import java.util.Iterator;
import java.util.LinkedHashSet;
import java.util.List;
import java.util.Map;
import java.util.Set;
import java.util.concurrent.atomic.AtomicBoolean;
import java.util.concurrent.atomic.AtomicInteger;
import java.util.concurrent.atomic.AtomicReference;
import java.util.function.Supplier;

import jakarta.annotation.PostConstruct;
import org.assertj.core.api.Condition;
import org.junit.jupiter.api.AfterEach;
import org.junit.jupiter.api.BeforeEach;
import org.junit.jupiter.api.Test;
import org.junit.jupiter.api.extension.ExtendWith;
import org.mockito.ArgumentMatcher;
import org.mockito.ArgumentMatchers;
import org.mockito.InOrder;
import org.mockito.Mockito;
import reactor.core.publisher.Mono;

import org.springframework.aot.AotDetector;
import org.springframework.aot.hint.RuntimeHints;
import org.springframework.aot.hint.predicate.RuntimeHintsPredicates;
import org.springframework.beans.factory.BeanCreationException;
import org.springframework.beans.factory.BeanCurrentlyInCreationException;
import org.springframework.beans.factory.ObjectProvider;
import org.springframework.beans.factory.UnsatisfiedDependencyException;
import org.springframework.beans.factory.annotation.Autowired;
import org.springframework.beans.factory.config.ConfigurableListableBeanFactory;
import org.springframework.beans.factory.support.BeanDefinitionOverrideException;
import org.springframework.beans.factory.support.BeanDefinitionRegistry;
import org.springframework.beans.factory.support.BeanNameGenerator;
import org.springframework.beans.factory.support.DefaultBeanNameGenerator;
import org.springframework.boot.BootstrapRegistry.InstanceSupplier;
import org.springframework.boot.SpringApplication.SpringApplicationRuntimeHints;
import org.springframework.boot.availability.AvailabilityChangeEvent;
import org.springframework.boot.availability.AvailabilityState;
import org.springframework.boot.availability.LivenessState;
import org.springframework.boot.availability.ReadinessState;
import org.springframework.boot.builder.SpringApplicationBuilder;
import org.springframework.boot.context.event.ApplicationContextInitializedEvent;
import org.springframework.boot.context.event.ApplicationEnvironmentPreparedEvent;
import org.springframework.boot.context.event.ApplicationFailedEvent;
import org.springframework.boot.context.event.ApplicationPreparedEvent;
import org.springframework.boot.context.event.ApplicationReadyEvent;
import org.springframework.boot.context.event.ApplicationStartedEvent;
import org.springframework.boot.context.event.ApplicationStartingEvent;
import org.springframework.boot.context.event.SpringApplicationEvent;
import org.springframework.boot.convert.ApplicationConversionService;
import org.springframework.boot.testsupport.system.CapturedOutput;
import org.springframework.boot.testsupport.system.OutputCaptureExtension;
import org.springframework.boot.web.embedded.netty.NettyReactiveWebServerFactory;
import org.springframework.boot.web.embedded.tomcat.TomcatServletWebServerFactory;
import org.springframework.boot.web.reactive.context.AnnotationConfigReactiveWebServerApplicationContext;
import org.springframework.boot.web.reactive.context.ReactiveWebApplicationContext;
import org.springframework.boot.web.reactive.context.StandardReactiveWebEnvironment;
import org.springframework.boot.web.servlet.context.AnnotationConfigServletWebServerApplicationContext;
import org.springframework.context.ApplicationContext;
import org.springframework.context.ApplicationContextAware;
import org.springframework.context.ApplicationContextException;
import org.springframework.context.ApplicationContextInitializer;
import org.springframework.context.ApplicationEvent;
import org.springframework.context.ApplicationListener;
import org.springframework.context.ConfigurableApplicationContext;
import org.springframework.context.annotation.AnnotationConfigApplicationContext;
import org.springframework.context.annotation.AnnotationConfigUtils;
import org.springframework.context.annotation.Bean;
import org.springframework.context.annotation.Configuration;
import org.springframework.context.annotation.Lazy;
import org.springframework.context.event.ApplicationEventMulticaster;
import org.springframework.context.event.ContextRefreshedEvent;
import org.springframework.context.event.SimpleApplicationEventMulticaster;
import org.springframework.context.event.SmartApplicationListener;
import org.springframework.context.support.AbstractApplicationContext;
import org.springframework.context.support.StaticApplicationContext;
import org.springframework.core.Ordered;
import org.springframework.core.annotation.Order;
import org.springframework.core.env.CommandLinePropertySource;
import org.springframework.core.env.CompositePropertySource;
import org.springframework.core.env.ConfigurableEnvironment;
import org.springframework.core.env.Environment;
import org.springframework.core.env.MapPropertySource;
import org.springframework.core.env.Profiles;
import org.springframework.core.env.PropertySource;
import org.springframework.core.env.StandardEnvironment;
import org.springframework.core.io.ClassPathResource;
import org.springframework.core.io.DefaultResourceLoader;
import org.springframework.core.io.Resource;
import org.springframework.core.io.ResourceLoader;
import org.springframework.core.metrics.ApplicationStartup;
import org.springframework.core.metrics.StartupStep;
import org.springframework.http.server.reactive.HttpHandler;
import org.springframework.mock.env.MockEnvironment;
import org.springframework.test.context.support.TestPropertySourceUtils;
import org.springframework.util.LinkedMultiValueMap;
import org.springframework.util.MultiValueMap;
import org.springframework.util.StringUtils;
import org.springframework.web.context.ConfigurableWebEnvironment;
import org.springframework.web.context.WebApplicationContext;
import org.springframework.web.context.support.StandardServletEnvironment;

import static org.assertj.core.api.Assertions.assertThat;
import static org.assertj.core.api.Assertions.assertThatExceptionOfType;
import static org.assertj.core.api.Assertions.assertThatIllegalArgumentException;
import static org.assertj.core.api.Assertions.assertThatIllegalStateException;
import static org.assertj.core.api.Assertions.assertThatNoException;
import static org.mockito.ArgumentMatchers.any;
import static org.mockito.ArgumentMatchers.anyString;
import static org.mockito.ArgumentMatchers.argThat;
import static org.mockito.ArgumentMatchers.assertArg;
import static org.mockito.ArgumentMatchers.eq;
import static org.mockito.ArgumentMatchers.isA;
import static org.mockito.BDDMockito.given;
import static org.mockito.BDDMockito.then;
import static org.mockito.BDDMockito.willThrow;
import static org.mockito.Mockito.atLeastOnce;
import static org.mockito.Mockito.mock;
import static org.mockito.Mockito.mockingDetails;
import static org.mockito.Mockito.never;
import static org.mockito.Mockito.spy;

/**
 * Tests for {@link SpringApplication}.
 *
 * @author Phillip Webb
 * @author Dave Syer
 * @author Andy Wilkinson
 * @author Christian Dupuis
 * @author Stephane Nicoll
 * @author Jeremy Rickard
 * @author Craig Burke
 * @author Madhura Bhave
 * @author Brian Clozel
 * @author Artsiom Yudovin
 * @author Marten Deinum
 * @author Nguyen Bao Sach
 * @author Chris Bono
 * @author Sebastien Deleuze
<<<<<<< HEAD
 * @author Moritz Halbritter
=======
 * @author Tadaya Tsuyukubo
>>>>>>> 9219fdc6
 */
@ExtendWith(OutputCaptureExtension.class)
class SpringApplicationTests {

	private String headlessProperty;

	private ConfigurableApplicationContext context;

	private Environment getEnvironment() {
		if (this.context != null) {
			return this.context.getEnvironment();
		}
		throw new IllegalStateException("Could not obtain Environment");
	}

	@BeforeEach
	void storeAndClearHeadlessProperty() {
		this.headlessProperty = System.getProperty("java.awt.headless");
		System.clearProperty("java.awt.headless");
	}

	@AfterEach
	void reinstateHeadlessProperty() {
		if (this.headlessProperty == null) {
			System.clearProperty("java.awt.headless");
		}
		else {
			System.setProperty("java.awt.headless", this.headlessProperty);
		}
	}

	@AfterEach
	void cleanUp() {
		if (this.context != null) {
			this.context.close();
		}
		System.clearProperty("spring.main.banner-mode");
		SpringApplicationShutdownHookInstance.reset();
	}

	@Test
	void sourcesMustNotBeNull() {
		assertThatIllegalArgumentException().isThrownBy(() -> new SpringApplication((Class<?>[]) null).run())
			.withMessageContaining("PrimarySources must not be null");
	}

	@Test
	void sourcesMustNotBeEmpty() {
		assertThatIllegalArgumentException().isThrownBy(() -> new SpringApplication().run())
			.withMessageContaining("Sources must not be empty");
	}

	@Test
	void sourcesMustBeAccessible() {
		assertThatIllegalArgumentException()
			.isThrownBy(() -> new SpringApplication(InaccessibleConfiguration.class).run())
			.withMessageContaining("No visible constructors");
	}

	@Test
	void customBanner(CapturedOutput output) {
		SpringApplication application = spy(new SpringApplication(ExampleConfig.class));
		application.setWebApplicationType(WebApplicationType.NONE);
		this.context = application.run("--spring.banner.location=classpath:test-banner.txt");
		assertThat(output).startsWith("Running a Test!");
	}

	@Test
	void customBannerWithProperties(CapturedOutput output) {
		SpringApplication application = spy(new SpringApplication(ExampleConfig.class));
		application.setWebApplicationType(WebApplicationType.NONE);
		this.context = application.run("--spring.banner.location=classpath:test-banner-with-placeholder.txt",
				"--test.property=123456");
		assertThat(output).containsPattern("Running a Test!\\s+123456");
	}

	@Test
	void logsActiveProfilesWithoutProfileAndSingleDefault(CapturedOutput output) {
		SpringApplication application = new SpringApplication(ExampleConfig.class);
		application.setWebApplicationType(WebApplicationType.NONE);
		this.context = application.run();
		assertThat(output).contains("No active profile set, falling back to 1 default profile: \"default\"");
	}

	@Test
	void logsActiveProfilesWithoutProfileAndMultipleDefaults(CapturedOutput output) {
		MockEnvironment environment = new MockEnvironment();
		environment.setDefaultProfiles("p0,p1", "default");
		SpringApplication application = new SpringApplication(ExampleConfig.class);
		application.setWebApplicationType(WebApplicationType.NONE);
		application.setEnvironment(environment);
		this.context = application.run();
		assertThat(output)
			.contains("No active profile set, falling back to 2 default profiles: \"p0,p1\", \"default\"");
	}

	@Test
	void logsActiveProfilesWithSingleProfile(CapturedOutput output) {
		SpringApplication application = new SpringApplication(ExampleConfig.class);
		application.setWebApplicationType(WebApplicationType.NONE);
		this.context = application.run("--spring.profiles.active=myprofiles");
		assertThat(output).contains("The following 1 profile is active: \"myprofiles\"");
	}

	@Test
	void logsActiveProfilesWithMultipleProfiles(CapturedOutput output) {
		SpringApplication application = new SpringApplication(ExampleConfig.class);
		application.setWebApplicationType(WebApplicationType.NONE);
		application.setAdditionalProfiles("p1,p2", "p3");
		application.run();
		assertThat(output).contains("The following 2 profiles are active: \"p1,p2\", \"p3\"");
	}

	@Test
	void enableBannerInLogViaProperty(CapturedOutput output) {
		SpringApplication application = spy(new SpringApplication(ExampleConfig.class));
		application.setWebApplicationType(WebApplicationType.NONE);
		this.context = application.run("--spring.main.banner-mode=log");
		then(application).should(atLeastOnce()).setBannerMode(Banner.Mode.LOG);
		assertThat(output).contains("o.s.b.SpringApplication");
	}

	@Test
	void triggersConfigFileApplicationListenerBeforeBinding() {
		SpringApplication application = new SpringApplication(ExampleConfig.class);
		application.setWebApplicationType(WebApplicationType.NONE);
		this.context = application.run("--spring.config.name=bindtoapplication");
		assertThat(application).hasFieldOrPropertyWithValue("bannerMode", Banner.Mode.OFF);
	}

	@Test
	void bindsSystemPropertyToSpringApplication() {
		System.setProperty("spring.main.banner-mode", "off");
		SpringApplication application = new SpringApplication(ExampleConfig.class);
		application.setWebApplicationType(WebApplicationType.NONE);
		this.context = application.run();
		assertThat(application).hasFieldOrPropertyWithValue("bannerMode", Banner.Mode.OFF);
	}

	@Test
	void bindsYamlStyleBannerModeToSpringApplication() {
		SpringApplication application = new SpringApplication(ExampleConfig.class);
		application.setDefaultProperties(Collections.singletonMap("spring.main.banner-mode", false));
		application.setWebApplicationType(WebApplicationType.NONE);
		this.context = application.run();
		assertThat(application).hasFieldOrPropertyWithValue("bannerMode", Banner.Mode.OFF);
	}

	@Test
	void bindsBooleanAsStringBannerModeToSpringApplication() {
		SpringApplication application = new SpringApplication(ExampleConfig.class);
		application.setWebApplicationType(WebApplicationType.NONE);
		this.context = application.run("--spring.main.banner-mode=false");
		assertThat(application).hasFieldOrPropertyWithValue("bannerMode", Banner.Mode.OFF);
	}

	@Test
	void customId() {
		SpringApplication application = new SpringApplication(ExampleConfig.class);
		application.setWebApplicationType(WebApplicationType.NONE);
		this.context = application.run("--spring.application.name=foo");
		assertThat(this.context.getId()).startsWith("foo");
	}

	@Test
	void specificApplicationContextFactory() {
		SpringApplication application = new SpringApplication(ExampleConfig.class);
		application
			.setApplicationContextFactory(ApplicationContextFactory.ofContextClass(StaticApplicationContext.class));
		this.context = application.run();
		assertThat(this.context).isInstanceOf(StaticApplicationContext.class);
	}

	@Test
	void specificApplicationContextInitializer() {
		SpringApplication application = new SpringApplication(ExampleConfig.class);
		application.setWebApplicationType(WebApplicationType.NONE);
		final AtomicReference<ApplicationContext> reference = new AtomicReference<>();
		application.setInitializers(Collections
			.singletonList((ApplicationContextInitializer<ConfigurableApplicationContext>) reference::set));
		this.context = application.run("--foo=bar");
		assertThat(this.context).isSameAs(reference.get());
		// Custom initializers do not switch off the defaults
		assertThat(getEnvironment().getProperty("foo")).isEqualTo("bar");
	}

	@Test
	void applicationRunningEventListener() {
		SpringApplication application = new SpringApplication(ExampleConfig.class);
		application.setWebApplicationType(WebApplicationType.NONE);
		AtomicReference<ApplicationReadyEvent> reference = addListener(application, ApplicationReadyEvent.class);
		this.context = application.run("--foo=bar");
		assertThat(application).isSameAs(reference.get().getSpringApplication());
	}

	@Test
	void contextRefreshedEventListener() {
		SpringApplication application = new SpringApplication(ExampleConfig.class);
		application.setWebApplicationType(WebApplicationType.NONE);
		AtomicReference<ContextRefreshedEvent> reference = addListener(application, ContextRefreshedEvent.class);
		this.context = application.run("--foo=bar");
		assertThat(this.context).isSameAs(reference.get().getApplicationContext());
		// Custom initializers do not switch off the defaults
		assertThat(getEnvironment().getProperty("foo")).isEqualTo("bar");
	}

	@Test
	@SuppressWarnings("unchecked")
	void eventsArePublishedInExpectedOrder() {
		SpringApplication application = new SpringApplication(ExampleConfig.class);
		application.setWebApplicationType(WebApplicationType.NONE);
		ApplicationListener<ApplicationEvent> listener = mock(ApplicationListener.class);
		application.addListeners(listener);
		this.context = application.run();
		InOrder inOrder = Mockito.inOrder(listener);
		then(listener).should(inOrder).onApplicationEvent(isA(ApplicationStartingEvent.class));
		then(listener).should(inOrder).onApplicationEvent(isA(ApplicationEnvironmentPreparedEvent.class));
		then(listener).should(inOrder).onApplicationEvent(isA(ApplicationContextInitializedEvent.class));
		then(listener).should(inOrder).onApplicationEvent(isA(ApplicationPreparedEvent.class));
		then(listener).should(inOrder).onApplicationEvent(isA(ContextRefreshedEvent.class));
		then(listener).should(inOrder).onApplicationEvent(isA(ApplicationStartedEvent.class));
		then(listener).should(inOrder)
			.onApplicationEvent(argThat(isAvailabilityChangeEventWithState(LivenessState.CORRECT)));
		then(listener).should(inOrder).onApplicationEvent(isA(ApplicationReadyEvent.class));
		then(listener).should(inOrder)
			.onApplicationEvent(argThat(isAvailabilityChangeEventWithState(ReadinessState.ACCEPTING_TRAFFIC)));
		inOrder.verifyNoMoreInteractions();
	}

	@Test
	void applicationStartedEventHasStartedTime() {
		SpringApplication application = new SpringApplication(ExampleConfig.class);
		application.setWebApplicationType(WebApplicationType.NONE);
		AtomicReference<ApplicationStartedEvent> reference = addListener(application, ApplicationStartedEvent.class);
		this.context = application.run();
		assertThat(reference.get()).isNotNull().extracting(ApplicationStartedEvent::getTimeTaken).isNotNull();
	}

	@Test
	void applicationReadyEventHasReadyTime() {
		SpringApplication application = new SpringApplication(ExampleConfig.class);
		application.setWebApplicationType(WebApplicationType.NONE);
		AtomicReference<ApplicationReadyEvent> reference = addListener(application, ApplicationReadyEvent.class);
		this.context = application.run();
		assertThat(reference.get()).isNotNull().extracting(ApplicationReadyEvent::getTimeTaken).isNotNull();
	}

	@Test
	void defaultApplicationContext() {
		SpringApplication application = new SpringApplication(ExampleConfig.class);
		application.setWebApplicationType(WebApplicationType.NONE);
		this.context = application.run();
		assertThat(this.context).isInstanceOf(AnnotationConfigApplicationContext.class);
	}

	@Test
	void defaultApplicationContextForWeb() {
		SpringApplication application = new SpringApplication(ExampleWebConfig.class);
		application.setWebApplicationType(WebApplicationType.SERVLET);
		this.context = application.run();
		assertThat(this.context).isInstanceOf(AnnotationConfigServletWebServerApplicationContext.class);
	}

	@Test
	void defaultApplicationContextForReactiveWeb() {
		SpringApplication application = new SpringApplication(ExampleReactiveWebConfig.class);
		application.setWebApplicationType(WebApplicationType.REACTIVE);
		this.context = application.run();
		assertThat(this.context).isInstanceOf(AnnotationConfigReactiveWebServerApplicationContext.class);
	}

	@Test
	void environmentForWeb() {
		SpringApplication application = new SpringApplication(ExampleWebConfig.class);
		application.setWebApplicationType(WebApplicationType.SERVLET);
		this.context = application.run();
		assertThat(this.context.getEnvironment()).isInstanceOf(StandardServletEnvironment.class);
		assertThat(this.context.getEnvironment().getClass().getName()).endsWith("ApplicationServletEnvironment");
	}

	@Test
	void environmentForReactiveWeb() {
		SpringApplication application = new SpringApplication(ExampleReactiveWebConfig.class);
		application.setWebApplicationType(WebApplicationType.REACTIVE);
		this.context = application.run();
		assertThat(this.context.getEnvironment()).isInstanceOf(StandardReactiveWebEnvironment.class);
		assertThat(this.context.getEnvironment().getClass().getName()).endsWith("ApplicationReactiveWebEnvironment");
	}

	@Test
	void customEnvironment() {
		TestSpringApplication application = new TestSpringApplication(ExampleConfig.class);
		application.setWebApplicationType(WebApplicationType.NONE);
		ConfigurableEnvironment environment = new StandardEnvironment();
		application.setEnvironment(environment);
		this.context = application.run();
		then(application.getLoader()).should().setEnvironment(environment);
	}

	@Test
	void customResourceLoader() {
		TestSpringApplication application = new TestSpringApplication(ExampleConfig.class);
		application.setWebApplicationType(WebApplicationType.NONE);
		ResourceLoader resourceLoader = new DefaultResourceLoader();
		application.setResourceLoader(resourceLoader);
		this.context = application.run();
		then(application.getLoader()).should().setResourceLoader(resourceLoader);
	}

	@Test
	void customResourceLoaderFromConstructor() {
		ResourceLoader resourceLoader = new DefaultResourceLoader();
		TestSpringApplication application = new TestSpringApplication(resourceLoader, ExampleWebConfig.class);
		this.context = application.run();
		then(application.getLoader()).should().setResourceLoader(resourceLoader);
	}

	@Test
	void customBeanNameGenerator() {
		TestSpringApplication application = new TestSpringApplication(ExampleWebConfig.class);
		BeanNameGenerator beanNameGenerator = new DefaultBeanNameGenerator();
		application.setBeanNameGenerator(beanNameGenerator);
		this.context = application.run();
		then(application.getLoader()).should().setBeanNameGenerator(beanNameGenerator);
		Object actualGenerator = this.context.getBean(AnnotationConfigUtils.CONFIGURATION_BEAN_NAME_GENERATOR);
		assertThat(actualGenerator).isSameAs(beanNameGenerator);
	}

	@Test
	void customBeanNameGeneratorWithNonWebApplication() {
		TestSpringApplication application = new TestSpringApplication(ExampleWebConfig.class);
		application.setWebApplicationType(WebApplicationType.NONE);
		BeanNameGenerator beanNameGenerator = new DefaultBeanNameGenerator();
		application.setBeanNameGenerator(beanNameGenerator);
		this.context = application.run();
		then(application.getLoader()).should().setBeanNameGenerator(beanNameGenerator);
		Object actualGenerator = this.context.getBean(AnnotationConfigUtils.CONFIGURATION_BEAN_NAME_GENERATOR);
		assertThat(actualGenerator).isSameAs(beanNameGenerator);
	}

	@Test
	void commandLinePropertySource() {
		SpringApplication application = new SpringApplication(ExampleConfig.class);
		application.setWebApplicationType(WebApplicationType.NONE);
		ConfigurableEnvironment environment = new StandardEnvironment();
		application.setEnvironment(environment);
		this.context = application.run("--foo=bar");
		assertThat(environment).has(matchingPropertySource(CommandLinePropertySource.class, "commandLineArgs"));
	}

	@Test
	void commandLinePropertySourceEnhancesEnvironment() {
		SpringApplication application = new SpringApplication(ExampleConfig.class);
		application.setWebApplicationType(WebApplicationType.NONE);
		ConfigurableEnvironment environment = new StandardEnvironment();
		environment.getPropertySources()
			.addFirst(new MapPropertySource("commandLineArgs", Collections.singletonMap("foo", "original")));
		application.setEnvironment(environment);
		this.context = application.run("--foo=bar", "--bar=foo");
		assertThat(environment).has(matchingPropertySource(CompositePropertySource.class, "commandLineArgs"));
		assertThat(environment.getProperty("bar")).isEqualTo("foo");
		// New command line properties take precedence
		assertThat(environment.getProperty("foo")).isEqualTo("bar");
		CompositePropertySource composite = (CompositePropertySource) environment.getPropertySources()
			.get("commandLineArgs");
		assertThat(composite.getPropertySources()).hasSize(2);
		assertThat(composite.getPropertySources()).first()
			.matches((source) -> source.getName().equals("springApplicationCommandLineArgs"),
					"is named springApplicationCommandLineArgs");
		assertThat(composite.getPropertySources()).element(1)
			.matches((source) -> source.getName().equals("commandLineArgs"), "is named commandLineArgs");
	}

	@Test
	void propertiesFileEnhancesEnvironment() {
		SpringApplication application = new SpringApplication(ExampleConfig.class);
		application.setWebApplicationType(WebApplicationType.NONE);
		ConfigurableEnvironment environment = new StandardEnvironment();
		application.setEnvironment(environment);
		this.context = application.run();
		assertThat(environment.getProperty("foo")).isEqualTo("bucket");
	}

	@Test
	void addProfiles() {
		SpringApplication application = new SpringApplication(ExampleConfig.class);
		application.setWebApplicationType(WebApplicationType.NONE);
		application.setAdditionalProfiles("foo");
		ConfigurableEnvironment environment = new StandardEnvironment();
		application.setEnvironment(environment);
		this.context = application.run();
		assertThat(environment.acceptsProfiles(Profiles.of("foo"))).isTrue();
	}

	@Test
	void additionalProfilesOrderedBeforeActiveProfiles() {
		SpringApplication application = new SpringApplication(ExampleConfig.class);
		application.setWebApplicationType(WebApplicationType.NONE);
		application.setAdditionalProfiles("foo");
		ConfigurableEnvironment environment = new StandardEnvironment();
		application.setEnvironment(environment);
		this.context = application.run("--spring.profiles.active=bar,spam");
		assertThat(environment.getActiveProfiles()).containsExactly("foo", "bar", "spam");
	}

	@Test
	void addProfilesOrderWithProperties() {
		SpringApplication application = new SpringApplication(ExampleConfig.class);
		application.setWebApplicationType(WebApplicationType.NONE);
		application.setAdditionalProfiles("other");
		ConfigurableEnvironment environment = new StandardEnvironment();
		application.setEnvironment(environment);
		this.context = application.run();
		// Active profile should win over default
		assertThat(environment.getProperty("my.property")).isEqualTo("fromotherpropertiesfile");
	}

	@Test
	void emptyCommandLinePropertySourceNotAdded() {
		SpringApplication application = new SpringApplication(ExampleConfig.class);
		application.setWebApplicationType(WebApplicationType.NONE);
		ConfigurableEnvironment environment = new StandardEnvironment();
		application.setEnvironment(environment);
		this.context = application.run();
		assertThat(environment.getProperty("foo")).isEqualTo("bucket");
	}

	@Test
	void disableCommandLinePropertySource() {
		SpringApplication application = new SpringApplication(ExampleConfig.class);
		application.setWebApplicationType(WebApplicationType.NONE);
		application.setAddCommandLineProperties(false);
		ConfigurableEnvironment environment = new StandardEnvironment();
		application.setEnvironment(environment);
		this.context = application.run("--foo=bar");
		assertThat(environment).doesNotHave(matchingPropertySource(PropertySource.class, "commandLineArgs"));
	}

	@Test
	void contextUsesApplicationConversionService() {
		SpringApplication application = new SpringApplication(ExampleConfig.class);
		application.setWebApplicationType(WebApplicationType.NONE);
		this.context = application.run();
		assertThat(this.context.getBeanFactory().getConversionService())
			.isInstanceOf(ApplicationConversionService.class);
		assertThat(this.context.getEnvironment().getConversionService())
			.isInstanceOf(ApplicationConversionService.class);
	}

	@Test
	void contextWhenHasAddConversionServiceFalseUsesRegularConversionService() {
		SpringApplication application = new SpringApplication(ExampleConfig.class);
		application.setWebApplicationType(WebApplicationType.NONE);
		application.setAddConversionService(false);
		this.context = application.run();
		assertThat(this.context.getBeanFactory().getConversionService()).isNull();
		assertThat(this.context.getEnvironment().getConversionService())
			.isNotInstanceOf(ApplicationConversionService.class);
	}

	@Test
	void runCommandLineRunnersAndApplicationRunners() {
		SpringApplication application = new SpringApplication(CommandLineRunConfig.class);
		application.setWebApplicationType(WebApplicationType.NONE);
		this.context = application.run("arg");
		assertThat(this.context).has(runTestRunnerBean("runnerA"));
		assertThat(this.context).has(runTestRunnerBean("runnerB"));
		assertThat(this.context).has(runTestRunnerBean("runnerC"));
	}

	@Test
	void runCommandLineRunnersAndApplicationRunnersUsingOrderOnBeanDefinitions() {
		SpringApplication application = new SpringApplication(BeanDefinitionOrderRunnerConfig.class);
		application.setWebApplicationType(WebApplicationType.NONE);
		this.context = application.run("arg");
		BeanDefinitionOrderRunnerConfig config = this.context.getBean(BeanDefinitionOrderRunnerConfig.class);
		assertThat(config.runners).containsExactly("runnerA", "runnerB", "runnerC");
	}

	@Test
	@SuppressWarnings("unchecked")
	void runnersAreCalledAfterStartedIsLoggedAndBeforeApplicationReadyEventIsPublished(CapturedOutput output)
			throws Exception {
		SpringApplication application = new SpringApplication(ExampleConfig.class);
		ApplicationRunner applicationRunner = mock(ApplicationRunner.class);
		CommandLineRunner commandLineRunner = mock(CommandLineRunner.class);
		application.addInitializers((context) -> {
			ConfigurableListableBeanFactory beanFactory = context.getBeanFactory();
			beanFactory.registerSingleton("commandLineRunner", (CommandLineRunner) (args) -> {
				assertThat(output).contains("Started");
				commandLineRunner.run(args);
			});
			beanFactory.registerSingleton("applicationRunner", (ApplicationRunner) (args) -> {
				assertThat(output).contains("Started");
				applicationRunner.run(args);
			});
		});
		application.setWebApplicationType(WebApplicationType.NONE);
		ApplicationListener<ApplicationReadyEvent> eventListener = mock(ApplicationListener.class);
		application.addListeners(eventListener);
		this.context = application.run();
		InOrder applicationRunnerOrder = Mockito.inOrder(eventListener, applicationRunner);
		applicationRunnerOrder.verify(applicationRunner).run(any(ApplicationArguments.class));
		applicationRunnerOrder.verify(eventListener).onApplicationEvent(any(ApplicationReadyEvent.class));
		InOrder commandLineRunnerOrder = Mockito.inOrder(eventListener, commandLineRunner);
		commandLineRunnerOrder.verify(commandLineRunner).run();
		commandLineRunnerOrder.verify(eventListener).onApplicationEvent(any(ApplicationReadyEvent.class));
	}

	@Test
	void applicationRunnerFailureCausesApplicationFailedEventToBePublished() throws Exception {
		SpringApplication application = new SpringApplication(ExampleConfig.class);
		application.setWebApplicationType(WebApplicationType.NONE);
		@SuppressWarnings("unchecked")
		ApplicationListener<SpringApplicationEvent> listener = mock(ApplicationListener.class);
		application.addListeners(listener);
		ApplicationRunner runner = mock(ApplicationRunner.class);
		Exception failure = new Exception();
		willThrow(failure).given(runner).run(isA(ApplicationArguments.class));
		application.addInitializers((context) -> context.getBeanFactory().registerSingleton("runner", runner));
		assertThatIllegalStateException().isThrownBy(application::run).withCause(failure);
		then(listener).should().onApplicationEvent(isA(ApplicationStartedEvent.class));
		then(listener).should().onApplicationEvent(isA(ApplicationFailedEvent.class));
		then(listener).should(never()).onApplicationEvent(isA(ApplicationReadyEvent.class));
	}

	@Test
	void commandLineRunnerFailureCausesApplicationFailedEventToBePublished() throws Exception {
		SpringApplication application = new SpringApplication(ExampleConfig.class);
		application.setWebApplicationType(WebApplicationType.NONE);
		@SuppressWarnings("unchecked")
		ApplicationListener<SpringApplicationEvent> listener = mock(ApplicationListener.class);
		application.addListeners(listener);
		CommandLineRunner runner = mock(CommandLineRunner.class);
		Exception failure = new Exception();
		willThrow(failure).given(runner).run();
		application.addInitializers((context) -> context.getBeanFactory().registerSingleton("runner", runner));
		assertThatIllegalStateException().isThrownBy(application::run).withCause(failure);
		then(listener).should().onApplicationEvent(isA(ApplicationStartedEvent.class));
		then(listener).should().onApplicationEvent(isA(ApplicationFailedEvent.class));
		then(listener).should(never()).onApplicationEvent(isA(ApplicationReadyEvent.class));
	}

	@Test
	void failureInReadyEventListenerDoesNotCausePublicationOfFailedEvent() {
		SpringApplication application = new SpringApplication(ExampleConfig.class);
		application.setWebApplicationType(WebApplicationType.NONE);
		@SuppressWarnings("unchecked")
		ApplicationListener<SpringApplicationEvent> listener = mock(ApplicationListener.class);
		application.addListeners(listener);
		RuntimeException failure = new RuntimeException();
		willThrow(failure).given(listener).onApplicationEvent(isA(ApplicationReadyEvent.class));
		assertThatExceptionOfType(RuntimeException.class).isThrownBy(application::run).isEqualTo(failure);
		then(listener).should().onApplicationEvent(isA(ApplicationReadyEvent.class));
		then(listener).should(never()).onApplicationEvent(isA(ApplicationFailedEvent.class));
	}

	@Test
	void failureInReadyEventListenerCloseApplicationContext(CapturedOutput output) {
		SpringApplication application = new SpringApplication(ExampleConfig.class);
		application.setWebApplicationType(WebApplicationType.NONE);
		ExitCodeListener exitCodeListener = new ExitCodeListener();
		application.addListeners(exitCodeListener);
		@SuppressWarnings("unchecked")
		ApplicationListener<SpringApplicationEvent> listener = mock(ApplicationListener.class);
		application.addListeners(listener);
		ExitStatusException failure = new ExitStatusException();
		willThrow(failure).given(listener).onApplicationEvent(isA(ApplicationReadyEvent.class));
		assertThatExceptionOfType(RuntimeException.class).isThrownBy(application::run);
		then(listener).should().onApplicationEvent(isA(ApplicationReadyEvent.class));
		then(listener).should(never()).onApplicationEvent(isA(ApplicationFailedEvent.class));
		assertThat(exitCodeListener.getExitCode()).isEqualTo(11);
		assertThat(output).contains("Application run failed");
	}

	@Test
	void loadSources() {
		Class<?>[] sources = { ExampleConfig.class, TestCommandLineRunner.class };
		TestSpringApplication application = new TestSpringApplication(sources);
		application.getSources().add("a");
		application.setWebApplicationType(WebApplicationType.NONE);
		application.setUseMockLoader(true);
		this.context = application.run();
		Set<Object> allSources = application.getAllSources();
		assertThat(allSources).contains(ExampleConfig.class, TestCommandLineRunner.class, "a");
	}

	@Test
	void wildcardSources() {
		TestSpringApplication application = new TestSpringApplication();
		application.getSources().add("classpath*:org/springframework/boot/sample-${sample.app.test.prop}.xml");
		application.setWebApplicationType(WebApplicationType.NONE);
		this.context = application.run();
	}

	@Test
	void run() {
		this.context = SpringApplication.run(ExampleWebConfig.class);
		assertThat(this.context).isNotNull();
	}

	@Test
	void runComponents() {
		this.context = SpringApplication.run(new Class<?>[] { ExampleWebConfig.class, Object.class }, new String[0]);
		assertThat(this.context).isNotNull();
	}

	@Test
	void exit() {
		SpringApplication application = new SpringApplication(ExampleConfig.class);
		application.setWebApplicationType(WebApplicationType.NONE);
		this.context = application.run();
		assertThat(this.context).isNotNull();
		assertThat(SpringApplication.exit(this.context)).isZero();
	}

	@Test
	void exitWithExplicitCode() {
		SpringApplication application = new SpringApplication(ExampleConfig.class);
		ExitCodeListener listener = new ExitCodeListener();
		application.addListeners(listener);
		application.setWebApplicationType(WebApplicationType.NONE);
		this.context = application.run();
		assertThat(this.context).isNotNull();
		assertThat(SpringApplication.exit(this.context, (ExitCodeGenerator) () -> 2)).isEqualTo(2);
		assertThat(listener.getExitCode()).isEqualTo(2);
	}

	@Test
	void exitWithExplicitCodeFromException() {
		final SpringBootExceptionHandler handler = mock(SpringBootExceptionHandler.class);
		SpringApplication application = new SpringApplication(ExitCodeCommandLineRunConfig.class) {

			@Override
			SpringBootExceptionHandler getSpringBootExceptionHandler() {
				return handler;
			}

		};
		ExitCodeListener listener = new ExitCodeListener();
		application.addListeners(listener);
		application.setWebApplicationType(WebApplicationType.NONE);
		assertThatIllegalStateException().isThrownBy(application::run);
		then(handler).should().registerExitCode(11);
		assertThat(listener.getExitCode()).isEqualTo(11);
	}

	@Test
	void exitWithExplicitCodeFromMappedException() {
		final SpringBootExceptionHandler handler = mock(SpringBootExceptionHandler.class);
		SpringApplication application = new SpringApplication(MappedExitCodeCommandLineRunConfig.class) {

			@Override
			SpringBootExceptionHandler getSpringBootExceptionHandler() {
				return handler;
			}

		};
		ExitCodeListener listener = new ExitCodeListener();
		application.addListeners(listener);
		application.setWebApplicationType(WebApplicationType.NONE);
		assertThatIllegalStateException().isThrownBy(application::run);
		then(handler).should().registerExitCode(11);
		assertThat(listener.getExitCode()).isEqualTo(11);
	}

	@Test
	void exceptionFromRefreshIsHandledGracefully(CapturedOutput output) {
		final SpringBootExceptionHandler handler = mock(SpringBootExceptionHandler.class);
		SpringApplication application = new SpringApplication(RefreshFailureConfig.class) {

			@Override
			SpringBootExceptionHandler getSpringBootExceptionHandler() {
				return handler;
			}

		};
		ExitCodeListener listener = new ExitCodeListener();
		application.addListeners(listener);
		application.setWebApplicationType(WebApplicationType.NONE);
		assertThatExceptionOfType(RuntimeException.class).isThrownBy(application::run);
		then(handler).should()
			.registerLoggedException(
					assertArg((exception) -> assertThat(exception).hasCauseInstanceOf(RefreshFailureException.class)));
		assertThat(output).doesNotContain("NullPointerException");
	}

	@Test
	void defaultCommandLineArgs() {
		SpringApplication application = new SpringApplication(ExampleConfig.class);
		application.setDefaultProperties(
				StringUtils.splitArrayElementsIntoProperties(new String[] { "baz=", "bar=spam" }, "="));
		application.setWebApplicationType(WebApplicationType.NONE);
		this.context = application.run("--bar=foo", "bucket", "crap");
		assertThat(this.context).isInstanceOf(AnnotationConfigApplicationContext.class);
		assertThat(getEnvironment().getProperty("bar")).isEqualTo("foo");
		assertThat(getEnvironment().getProperty("baz")).isEmpty();
	}

	@Test
	void defaultPropertiesShouldBeMerged() {
		MockEnvironment environment = new MockEnvironment();
		environment.getPropertySources()
			.addFirst(new MapPropertySource(DefaultPropertiesPropertySource.NAME,
					Collections.singletonMap("bar", "foo")));
		SpringApplication application = new SpringApplicationBuilder(ExampleConfig.class).environment(environment)
			.properties("baz=bing")
			.web(WebApplicationType.NONE)
			.build();
		this.context = application.run();
		assertThat(getEnvironment().getProperty("bar")).isEqualTo("foo");
		assertThat(getEnvironment().getProperty("baz")).isEqualTo("bing");
	}

	@Test
	void commandLineArgsApplyToSpringApplication() {
		TestSpringApplication application = new TestSpringApplication(ExampleConfig.class);
		application.setWebApplicationType(WebApplicationType.NONE);
		this.context = application.run("--spring.main.banner-mode=OFF");
		assertThat(application.getBannerMode()).isEqualTo(Banner.Mode.OFF);
	}

	@Test
	void registerShutdownHook() {
		SpringApplication application = new SpringApplication(ExampleConfig.class);
		application.setWebApplicationType(WebApplicationType.NONE);
		this.context = application.run();
		assertThat(SpringApplicationShutdownHookInstance.get()).registeredApplicationContext(this.context);
	}

	@Test
	void registerShutdownHookOff() {
		SpringApplication application = new SpringApplication(ExampleConfig.class);
		application.setWebApplicationType(WebApplicationType.NONE);
		application.setRegisterShutdownHook(false);
		this.context = application.run();
		assertThat(SpringApplicationShutdownHookInstance.get()).didNotRegisterApplicationContext(this.context);
	}

	@Test
	void registerListener() {
		SpringApplication application = new SpringApplication(ExampleConfig.class, ListenerConfig.class);
		application.setApplicationContextFactory(ApplicationContextFactory.ofContextClass(SpyApplicationContext.class));
		Set<ApplicationEvent> events = new LinkedHashSet<>();
		application.addListeners((ApplicationListener<ApplicationEvent>) events::add);
		this.context = application.run();
		assertThat(events).hasAtLeastOneElementOfType(ApplicationPreparedEvent.class);
		assertThat(events).hasAtLeastOneElementOfType(ContextRefreshedEvent.class);
		verifyRegisteredListenerSuccessEvents();
	}

	@Test
	void registerListenerWithCustomMulticaster() {
		SpringApplication application = new SpringApplication(ExampleConfig.class, ListenerConfig.class,
				Multicaster.class);
		application.setApplicationContextFactory(ApplicationContextFactory.ofContextClass(SpyApplicationContext.class));
		Set<ApplicationEvent> events = new LinkedHashSet<>();
		application.addListeners((ApplicationListener<ApplicationEvent>) events::add);
		this.context = application.run();
		assertThat(events).hasAtLeastOneElementOfType(ApplicationPreparedEvent.class);
		assertThat(events).hasAtLeastOneElementOfType(ContextRefreshedEvent.class);
		verifyRegisteredListenerSuccessEvents();
	}

	@SuppressWarnings("unchecked")
	private void verifyRegisteredListenerSuccessEvents() {
		ApplicationListener<ApplicationEvent> listener = this.context.getBean("testApplicationListener",
				ApplicationListener.class);
		InOrder inOrder = Mockito.inOrder(listener);
		then(listener).should(inOrder).onApplicationEvent(isA(ContextRefreshedEvent.class));
		then(listener).should(inOrder).onApplicationEvent(isA(ApplicationStartedEvent.class));
		then(listener).should(inOrder)
			.onApplicationEvent(argThat(isAvailabilityChangeEventWithState(LivenessState.CORRECT)));
		then(listener).should(inOrder).onApplicationEvent(isA(ApplicationReadyEvent.class));
		then(listener).should(inOrder)
			.onApplicationEvent(argThat(isAvailabilityChangeEventWithState(ReadinessState.ACCEPTING_TRAFFIC)));
		inOrder.verifyNoMoreInteractions();
	}

	@SuppressWarnings("unchecked")
	@Test
	void applicationListenerFromApplicationIsCalledWhenContextFailsRefreshBeforeListenerRegistration() {
		ApplicationListener<ApplicationEvent> listener = mock(ApplicationListener.class);
		SpringApplication application = new SpringApplication(ExampleConfig.class);
		application.addListeners(listener);
		assertThatExceptionOfType(ApplicationContextException.class).isThrownBy(application::run);
		verifyRegisteredListenerFailedFromApplicationEvents(listener);
	}

	@SuppressWarnings("unchecked")
	@Test
	void applicationListenerFromApplicationIsCalledWhenContextFailsRefreshAfterListenerRegistration() {
		ApplicationListener<ApplicationEvent> listener = mock(ApplicationListener.class);
		SpringApplication application = new SpringApplication(BrokenPostConstructConfig.class);
		application.setWebApplicationType(WebApplicationType.NONE);
		application.addListeners(listener);
		assertThatExceptionOfType(BeanCreationException.class).isThrownBy(application::run);
		verifyRegisteredListenerFailedFromApplicationEvents(listener);
	}

	private void verifyRegisteredListenerFailedFromApplicationEvents(ApplicationListener<ApplicationEvent> listener) {
		InOrder inOrder = Mockito.inOrder(listener);
		then(listener).should(inOrder).onApplicationEvent(isA(ApplicationStartingEvent.class));
		then(listener).should(inOrder).onApplicationEvent(isA(ApplicationEnvironmentPreparedEvent.class));
		then(listener).should(inOrder).onApplicationEvent(isA(ApplicationContextInitializedEvent.class));
		then(listener).should(inOrder).onApplicationEvent(isA(ApplicationPreparedEvent.class));
		then(listener).should(inOrder).onApplicationEvent(isA(ApplicationFailedEvent.class));
		inOrder.verifyNoMoreInteractions();
	}

	@SuppressWarnings("unchecked")
	@Test
	void applicationListenerFromContextIsCalledWhenContextFailsRefreshBeforeListenerRegistration() {
		final ApplicationListener<ApplicationEvent> listener = mock(ApplicationListener.class);
		SpringApplication application = new SpringApplication(ExampleConfig.class);
		application.addInitializers((applicationContext) -> applicationContext.addApplicationListener(listener));
		assertThatExceptionOfType(ApplicationContextException.class).isThrownBy(application::run);
		then(listener).should().onApplicationEvent(isA(ApplicationFailedEvent.class));
		then(listener).shouldHaveNoMoreInteractions();
	}

	@SuppressWarnings("unchecked")
	@Test
	void applicationListenerFromContextIsCalledWhenContextFailsRefreshAfterListenerRegistration() {
		ApplicationListener<ApplicationEvent> listener = mock(ApplicationListener.class);
		SpringApplication application = new SpringApplication(BrokenPostConstructConfig.class);
		application.setWebApplicationType(WebApplicationType.NONE);
		application.addInitializers((applicationContext) -> applicationContext.addApplicationListener(listener));
		assertThatExceptionOfType(BeanCreationException.class).isThrownBy(application::run);
		then(listener).should().onApplicationEvent(isA(ApplicationFailedEvent.class));
		then(listener).shouldHaveNoMoreInteractions();
	}

	@Test
	void headless() {
		TestSpringApplication application = new TestSpringApplication(ExampleConfig.class);
		application.setWebApplicationType(WebApplicationType.NONE);
		this.context = application.run();
		assertThat(System.getProperty("java.awt.headless")).isEqualTo("true");
	}

	@Test
	void headlessFalse() {
		TestSpringApplication application = new TestSpringApplication(ExampleConfig.class);
		application.setWebApplicationType(WebApplicationType.NONE);
		application.setHeadless(false);
		this.context = application.run();
		assertThat(System.getProperty("java.awt.headless")).isEqualTo("false");
	}

	@Test
	void headlessSystemPropertyTakesPrecedence() {
		System.setProperty("java.awt.headless", "false");
		TestSpringApplication application = new TestSpringApplication(ExampleConfig.class);
		application.setWebApplicationType(WebApplicationType.NONE);
		this.context = application.run();
		assertThat(System.getProperty("java.awt.headless")).isEqualTo("false");
	}

	@Test
	void getApplicationArgumentsBean() {
		TestSpringApplication application = new TestSpringApplication(ExampleConfig.class);
		application.setWebApplicationType(WebApplicationType.NONE);
		this.context = application.run("--debug", "spring", "boot");
		ApplicationArguments args = this.context.getBean(ApplicationArguments.class);
		assertThat(args.getNonOptionArgs()).containsExactly("spring", "boot");
		assertThat(args.containsOption("debug")).isTrue();
	}

	@Test
	void webApplicationSwitchedOffInListener() {
		TestSpringApplication application = new TestSpringApplication(ExampleConfig.class);
		application.addListeners((ApplicationListener<ApplicationEnvironmentPreparedEvent>) (event) -> {
			assertThat(event.getEnvironment().getClass().getName()).endsWith("ApplicationServletEnvironment");
			TestPropertySourceUtils.addInlinedPropertiesToEnvironment(event.getEnvironment(), "foo=bar");
			event.getSpringApplication().setWebApplicationType(WebApplicationType.NONE);
		});
		this.context = application.run();
		assertThat(this.context.getEnvironment()).isNotInstanceOf(StandardServletEnvironment.class);
		assertThat(this.context.getEnvironment().getProperty("foo")).isEqualTo("bar");
		Iterator<PropertySource<?>> iterator = this.context.getEnvironment().getPropertySources().iterator();
		assertThat(iterator.next().getName()).isEqualTo("configurationProperties");
		assertThat(iterator.next().getName())
			.isEqualTo(TestPropertySourceUtils.INLINED_PROPERTIES_PROPERTY_SOURCE_NAME);
	}

	@Test
	void nonWebApplicationConfiguredViaAPropertyHasTheCorrectTypeOfContextAndEnvironment() {
		ConfigurableApplicationContext context = new SpringApplication(ExampleConfig.class)
			.run("--spring.main.web-application-type=none");
		assertThat(context).isNotInstanceOfAny(WebApplicationContext.class, ReactiveWebApplicationContext.class);
		assertThat(context.getEnvironment()).isNotInstanceOfAny(ConfigurableWebEnvironment.class);
	}

	@Test
	void webApplicationConfiguredViaAPropertyHasTheCorrectTypeOfContextAndEnvironment() {
		ConfigurableApplicationContext context = new SpringApplication(ExampleWebConfig.class)
			.run("--spring.main.web-application-type=servlet");
		assertThat(context).isInstanceOf(WebApplicationContext.class);
		assertThat(context.getEnvironment()).isInstanceOf(StandardServletEnvironment.class);
		assertThat(context.getEnvironment().getClass().getName()).endsWith("ApplicationServletEnvironment");
	}

	@Test
	void reactiveApplicationConfiguredViaAPropertyHasTheCorrectTypeOfContextAndEnvironment() {
		ConfigurableApplicationContext context = new SpringApplication(ExampleReactiveWebConfig.class)
			.run("--spring.main.web-application-type=reactive");
		assertThat(context).isInstanceOf(ReactiveWebApplicationContext.class);
		assertThat(context.getEnvironment()).isInstanceOf(StandardReactiveWebEnvironment.class);
		assertThat(context.getEnvironment().getClass().getName()).endsWith("ApplicationReactiveWebEnvironment");
	}

	@Test
	void environmentIsConvertedIfTypeDoesNotMatch() {
		ConfigurableApplicationContext context = new SpringApplication(ExampleReactiveWebConfig.class)
			.run("--spring.profiles.active=withwebapplicationtype");
		assertThat(context).isInstanceOf(ReactiveWebApplicationContext.class);
		assertThat(context.getEnvironment()).isInstanceOf(StandardReactiveWebEnvironment.class);
		assertThat(context.getEnvironment().getClass().getName()).endsWith("ApplicationReactiveWebEnvironment");
	}

	@Test
	void failureResultsInSingleStackTrace(CapturedOutput output) throws Exception {
		ThreadGroup group = new ThreadGroup("main");
		Thread thread = new Thread(group, "main") {

			@Override
			public void run() {
				SpringApplication application = new SpringApplication(FailingConfig.class);
				application.setWebApplicationType(WebApplicationType.NONE);
				application.run();
			}

		};
		thread.start();
		thread.join(6000);
		assertThat(output).containsOnlyOnce("Caused by: java.lang.RuntimeException: ExpectedError");
	}

	@Test
	void beanDefinitionOverridingIsDisabledByDefault() {
		assertThatExceptionOfType(BeanDefinitionOverrideException.class)
			.isThrownBy(() -> new SpringApplication(ExampleConfig.class, OverrideConfig.class).run());
	}

	@Test
	void beanDefinitionOverridingCanBeEnabled() {
		assertThat(new SpringApplication(ExampleConfig.class, OverrideConfig.class)
			.run("--spring.main.allow-bean-definition-overriding=true", "--spring.main.web-application-type=none")
			.getBean("someBean")).isEqualTo("override");
	}

	@Test
	void circularReferencesAreDisabledByDefault() {
		assertThatExceptionOfType(UnsatisfiedDependencyException.class)
			.isThrownBy(
					() -> new SpringApplication(ExampleProducerConfiguration.class, ExampleConsumerConfiguration.class)
						.run("--spring.main.web-application-type=none"))
			.withRootCauseInstanceOf(BeanCurrentlyInCreationException.class);
	}

	@Test
	void circularReferencesCanBeEnabled() {
		assertThatNoException().isThrownBy(
				() -> new SpringApplication(ExampleProducerConfiguration.class, ExampleConsumerConfiguration.class)
					.run("--spring.main.web-application-type=none", "--spring.main.allow-circular-references=true"));
	}

	@Test
	void relaxedBindingShouldWorkBeforeEnvironmentIsPrepared() {
		SpringApplication application = new SpringApplication(ExampleConfig.class);
		application.setWebApplicationType(WebApplicationType.NONE);
		this.context = application.run("--spring.config.additionalLocation=classpath:custom-config/");
		assertThat(this.context.getEnvironment().getProperty("hello")).isEqualTo("world");
	}

	@Test
	void lazyInitializationIsDisabledByDefault() {
		assertThat(new SpringApplication(LazyInitializationConfig.class).run("--spring.main.web-application-type=none")
			.getBean(AtomicInteger.class)).hasValue(1);
	}

	@Test
	void lazyInitializationCanBeEnabled() {
		assertThat(new SpringApplication(LazyInitializationConfig.class)
			.run("--spring.main.web-application-type=none", "--spring.main.lazy-initialization=true")
			.getBean(AtomicInteger.class)).hasValue(0);
	}

	@Test
	void lazyInitializationIgnoresBeansThatAreExplicitlyNotLazy() {
		assertThat(new SpringApplication(NotLazyInitializationConfig.class)
			.run("--spring.main.web-application-type=none", "--spring.main.lazy-initialization=true")
			.getBean(AtomicInteger.class)).hasValue(1);
	}

	@Test
	void lazyInitializationIgnoresLazyInitializationExcludeFilteredBeans() {
		assertThat(new SpringApplication(LazyInitializationExcludeFilterConfig.class)
			.run("--spring.main.web-application-type=none", "--spring.main.lazy-initialization=true")
			.getBean(AtomicInteger.class)).hasValue(1);
	}

	@Test
	void customApplicationStartupPublishStartupSteps() {
		ApplicationStartup applicationStartup = mock(ApplicationStartup.class);
		StartupStep startupStep = mock(StartupStep.class);
		given(applicationStartup.start(anyString())).willReturn(startupStep);
		given(startupStep.tag(anyString(), anyString())).willReturn(startupStep);
		given(startupStep.tag(anyString(), ArgumentMatchers.<Supplier<String>>any())).willReturn(startupStep);
		SpringApplication application = new SpringApplication(ExampleConfig.class);
		application.setWebApplicationType(WebApplicationType.NONE);
		application.setApplicationStartup(applicationStartup);
		this.context = application.run();
		assertThat(this.context.getBean(ApplicationStartup.class)).isEqualTo(applicationStartup);
		then(applicationStartup).should().start("spring.boot.application.starting");
		then(applicationStartup).should().start("spring.boot.application.environment-prepared");
		then(applicationStartup).should().start("spring.boot.application.context-prepared");
		then(applicationStartup).should().start("spring.boot.application.context-loaded");
		then(applicationStartup).should().start("spring.boot.application.started");
		then(applicationStartup).should().start("spring.boot.application.ready");
		long startCount = mockingDetails(applicationStartup).getInvocations()
			.stream()
			.filter((invocation) -> invocation.getMethod().toString().contains("start("))
			.count();
		long endCount = mockingDetails(startupStep).getInvocations()
			.stream()
			.filter((invocation) -> invocation.getMethod().toString().contains("end("))
			.count();
		assertThat(startCount).isEqualTo(endCount);
	}

	@Test
	void customApplicationStartupPublishStartupStepsWithFailure() {
		ApplicationStartup applicationStartup = mock(ApplicationStartup.class);
		StartupStep startupStep = mock(StartupStep.class);
		given(applicationStartup.start(anyString())).willReturn(startupStep);
		given(startupStep.tag(anyString(), anyString())).willReturn(startupStep);
		given(startupStep.tag(anyString(), ArgumentMatchers.<Supplier<String>>any())).willReturn(startupStep);
		SpringApplication application = new SpringApplication(BrokenPostConstructConfig.class);
		application.setWebApplicationType(WebApplicationType.NONE);
		application.setApplicationStartup(applicationStartup);
		assertThatExceptionOfType(BeanCreationException.class).isThrownBy(application::run);
		then(applicationStartup).should().start("spring.boot.application.starting");
		then(applicationStartup).should().start("spring.boot.application.environment-prepared");
		then(applicationStartup).should().start("spring.boot.application.failed");
		long startCount = mockingDetails(applicationStartup).getInvocations()
			.stream()
			.filter((invocation) -> invocation.getMethod().toString().contains("start("))
			.count();
		long endCount = mockingDetails(startupStep).getInvocations()
			.stream()
			.filter((invocation) -> invocation.getMethod().toString().contains("end("))
			.count();
		assertThat(startCount).isEqualTo(endCount);
	}

	@Test
	void addBootstrapRegistryInitializer() {
		SpringApplication application = new SpringApplication(ExampleConfig.class);
		application.setWebApplicationType(WebApplicationType.NONE);
		application.addBootstrapRegistryInitializer(
				(bootstrapContext) -> bootstrapContext.register(String.class, InstanceSupplier.of("boot")));
		TestApplicationListener listener = new TestApplicationListener();
		application.addListeners(listener);
		application.run();
		ApplicationStartingEvent startingEvent = listener.getEvent(ApplicationStartingEvent.class);
		assertThat(startingEvent.getBootstrapContext().get(String.class)).isEqualTo("boot");
		ApplicationEnvironmentPreparedEvent environmentPreparedEvent = listener
			.getEvent(ApplicationEnvironmentPreparedEvent.class);
		assertThat(environmentPreparedEvent.getBootstrapContext().get(String.class)).isEqualTo("boot");
	}

	@Test
	void addBootstrapRegistryInitializerCanRegisterBeans() {
		SpringApplication application = new SpringApplication(ExampleConfig.class);
		application.setWebApplicationType(WebApplicationType.NONE);
		application.addBootstrapRegistryInitializer((bootstrapContext) -> {
			bootstrapContext.register(String.class, InstanceSupplier.of("boot"));
			bootstrapContext.addCloseListener((event) -> event.getApplicationContext()
				.getBeanFactory()
				.registerSingleton("test", event.getBootstrapContext().get(String.class)));
		});
		ConfigurableApplicationContext applicationContext = application.run();
		assertThat(applicationContext.getBean("test")).isEqualTo("boot");
	}

	@Test
	void settingEnvironmentPrefixViaPropertiesThrowsException() {
		assertThatIllegalStateException()
			.isThrownBy(() -> new SpringApplication().run("--spring.main.environment-prefix=my"));
	}

	@Test
	void bindsEnvironmentPrefixToSpringApplication() {
		SpringApplication application = new SpringApplication(ExampleConfig.class);
		application.setEnvironmentPrefix("my");
		application.setWebApplicationType(WebApplicationType.NONE);
		this.context = application.run();
		assertThat(application.getEnvironmentPrefix()).isEqualTo("my");
	}

	@Test
	void movesConfigClassPropertySourcesToEnd() {
		SpringApplication application = new SpringApplication(PropertySourceConfig.class);
		application.setWebApplicationType(WebApplicationType.NONE);
		application.setDefaultProperties(Collections.singletonMap("test.name", "test"));
		this.context = application.run();
		assertThat(this.context.getEnvironment().getProperty("test.name"))
			.isEqualTo("spring-application-config-property-source");
	}

	@Test
	void deregistersShutdownHookForFailedApplicationContext() {
		SpringApplication application = new SpringApplication(BrokenPostConstructConfig.class);
		List<ApplicationEvent> events = new ArrayList<>();
		application.addListeners(events::add);
		application.setWebApplicationType(WebApplicationType.NONE);
		assertThatExceptionOfType(BeanCreationException.class).isThrownBy(application::run);
		assertThat(events).hasAtLeastOneElementOfType(ApplicationFailedEvent.class);
		ApplicationFailedEvent failure = events.stream()
			.filter((event) -> event instanceof ApplicationFailedEvent)
			.map(ApplicationFailedEvent.class::cast)
			.findFirst()
			.get();
		assertThat(SpringApplicationShutdownHookInstance.get())
			.didNotRegisterApplicationContext(failure.getApplicationContext());
	}

	@Test
	void withRunnableHookRunsWithHook() {
		SpringApplication application = new SpringApplication(ExampleConfig.class);
		application.setWebApplicationType(WebApplicationType.NONE);
		SpringApplicationRunListener runListener = mock(SpringApplicationRunListener.class);
		SpringApplicationHook hook = (springApplication) -> runListener;
		SpringApplication.withHook(hook, () -> this.context = application.run());
		then(runListener).should().starting(any());
		then(runListener).should().contextPrepared(this.context);
		then(runListener).should().ready(eq(this.context), any());
		assertThat(this.context.isRunning()).isTrue();
	}

	@Test
	void withCallableHookRunsWithHook() {
		SpringApplication application = new SpringApplication(ExampleConfig.class);
		application.setWebApplicationType(WebApplicationType.NONE);
		SpringApplicationRunListener runListener = mock(SpringApplicationRunListener.class);
		SpringApplicationHook hook = (springApplication) -> runListener;
		this.context = SpringApplication.withHook(hook, () -> application.run());
		then(runListener).should().starting(any());
		then(runListener).should().contextPrepared(this.context);
		then(runListener).should().ready(eq(this.context), any());
		assertThat(this.context.isRunning()).isTrue();
	}

	@Test
	@SuppressWarnings({ "rawtypes", "unchecked" })
	void withHookWhenHookThrowsAbandonedRunExceptionAbandonsRun() {
		SpringApplication application = new SpringApplication(ExampleConfig.class);
		ApplicationListener listener = mock(ApplicationListener.class);
		application.addListeners(listener);
		application.setWebApplicationType(WebApplicationType.NONE);
		SpringApplicationRunListener runListener = spy(new SpringApplicationRunListener() {

			@Override
			public void contextLoaded(ConfigurableApplicationContext context) {
				throw new SpringApplication.AbandonedRunException(context);
			}

		});
		SpringApplicationHook hook = (springApplication) -> runListener;
		assertThatExceptionOfType(SpringApplication.AbandonedRunException.class)
			.isThrownBy(() -> SpringApplication.withHook(hook, () -> application.run()))
			.satisfies((ex) -> assertThat(ex.getApplicationContext().isRunning()).isFalse());
		then(runListener).should().starting(any());
		then(runListener).should().contextPrepared(any());
		then(runListener).should(never()).ready(any(), any());
		then(runListener).should(never()).failed(any(), any());
		then(listener).should().onApplicationEvent(any(ApplicationStartingEvent.class));
		then(listener).should().onApplicationEvent(any(ApplicationEnvironmentPreparedEvent.class));
		then(listener).should().onApplicationEvent(any(ApplicationPreparedEvent.class));
		then(listener).should(never()).onApplicationEvent(any(ApplicationReadyEvent.class));
		then(listener).should(never()).onApplicationEvent(any(ApplicationFailedEvent.class));
	}

	@Test
	void shouldRegisterHints() {
		RuntimeHints hints = new RuntimeHints();
		new SpringApplicationRuntimeHints().registerHints(hints, getClass().getClassLoader());
		assertThat(RuntimeHintsPredicates.reflection().onType(SpringApplication.class)).accepts(hints);
		assertThat(RuntimeHintsPredicates.reflection().onMethod(SpringApplication.class, "setBannerMode"))
			.accepts(hints);
		assertThat(RuntimeHintsPredicates.reflection().onMethod(SpringApplication.class, "getSources")).accepts(hints);
		assertThat(RuntimeHintsPredicates.reflection().onMethod(SpringApplication.class, "setSources")).accepts(hints);
		assertThat(RuntimeHintsPredicates.reflection().onMethod(SpringApplication.class, "load")).rejects(hints);
	}

	@Test // gh-32555
	void shouldUseAotInitializer() {
		SpringApplication application = new SpringApplication(ExampleAotProcessedMainClass.class);
		application.setWebApplicationType(WebApplicationType.NONE);
		application.setMainApplicationClass(ExampleAotProcessedMainClass.class);
		System.setProperty(AotDetector.AOT_ENABLED, "true");
		try {
			ApplicationContext context = application.run();
			assertThat(context.getBean("test")).isEqualTo("test");
		}
		finally {
			System.clearProperty(AotDetector.AOT_ENABLED);
		}
	}

	@Test
	void fromRunsWithAdditionalSources() {
		assertThat(ExampleAdditionalConfig.local.get()).isNull();
		this.context = SpringApplication.from(ExampleFromMainMethod::main)
			.with(ExampleAdditionalConfig.class)
			.run()
			.getApplicationContext();
		assertThat(ExampleAdditionalConfig.local.get()).isNotNull();
		ExampleAdditionalConfig.local.set(null);
	}

	@Test
	void fromReturnsApplicationContext() {
		this.context = SpringApplication.from(ExampleFromMainMethod::main)
			.with(ExampleAdditionalConfig.class)
			.run()
			.getApplicationContext();
		assertThat(this.context).isNotNull();
	}

	@Test
	void fromWithMultipleApplicationsOnlyAppliesAdditionalSourcesOnce() {
		this.context = SpringApplication.from(MultipleApplicationsMainMethod::main)
			.with(SingleUseAdditionalConfig.class)
			.run()
			.getApplicationContext();
		assertThatNoException().isThrownBy(() -> this.context.getBean(SingleUseAdditionalConfig.class));
	}

	@Test
	void shouldStartDaemonThreadIfKeepAliveIsEnabled() {
		SpringApplication application = new SpringApplication(ExampleConfig.class);
		application.setWebApplicationType(WebApplicationType.NONE);
		this.context = application.run("--spring.main.keep-alive=true");
		Set<Thread> threads = getCurrentThreads();
		assertThat(threads).filteredOn((thread) -> thread.getName().equals("keep-alive"))
			.singleElement()
			.satisfies((thread) -> assertThat(thread.isDaemon()).isFalse());
	}

	@Test
	void shouldStopKeepAliveThreadIfContextIsClosed() {
		SpringApplication application = new SpringApplication(ExampleConfig.class);
		application.setWebApplicationType(WebApplicationType.NONE);
		application.setKeepAlive(true);
		this.context = application.run();
		Set<Thread> threadsBeforeClose = getCurrentThreads();
		assertThat(threadsBeforeClose).filteredOn((thread) -> thread.getName().equals("keep-alive")).isNotEmpty();
		this.context.close();
		Set<Thread> threadsAfterClose = getCurrentThreads();
		assertThat(threadsAfterClose).filteredOn((thread) -> thread.getName().equals("keep-alive")).isEmpty();
	}

	private <S extends AvailabilityState> ArgumentMatcher<ApplicationEvent> isAvailabilityChangeEventWithState(
			S state) {
		return (argument) -> (argument instanceof AvailabilityChangeEvent<?>)
				&& ((AvailabilityChangeEvent<?>) argument).getState().equals(state);
	}

	private <E extends ApplicationEvent> AtomicReference<E> addListener(SpringApplication application,
			Class<E> eventType) {
		AtomicReference<E> reference = new AtomicReference<>();
		application.addListeners(new TestEventListener<>(eventType, reference));
		return reference;
	}

	private Condition<ConfigurableEnvironment> matchingPropertySource(final Class<?> propertySourceClass,
			final String name) {

		return new Condition<>("has property source") {

			@Override
			public boolean matches(ConfigurableEnvironment value) {
				for (PropertySource<?> source : value.getPropertySources()) {
					if (propertySourceClass.isInstance(source) && (name == null || name.equals(source.getName()))) {
						return true;
					}
				}
				return false;
			}

		};
	}

	private Condition<ConfigurableApplicationContext> runTestRunnerBean(final String name) {
		return new Condition<>("run testrunner bean") {

			@Override
			public boolean matches(ConfigurableApplicationContext value) {
				return value.getBean(name, AbstractTestRunner.class).hasRun();
			}

		};
	}

	private Set<Thread> getCurrentThreads() {
		return Thread.getAllStackTraces().keySet();
	}

	static class TestEventListener<E extends ApplicationEvent> implements SmartApplicationListener {

		private final Class<E> eventType;

		private final AtomicReference<E> reference;

		TestEventListener(Class<E> eventType, AtomicReference<E> reference) {
			this.eventType = eventType;
			this.reference = reference;
		}

		@Override
		public boolean supportsEventType(Class<? extends ApplicationEvent> eventType) {
			return this.eventType.isAssignableFrom(eventType);
		}

		@Override
		@SuppressWarnings("unchecked")
		public void onApplicationEvent(ApplicationEvent event) {
			this.reference.set((E) event);
		}

	}

	@Configuration
	static class InaccessibleConfiguration {

		private InaccessibleConfiguration() {
		}

	}

	static class SpyApplicationContext extends AnnotationConfigApplicationContext {

		ConfigurableApplicationContext applicationContext = spy(new AnnotationConfigApplicationContext());

		@Override
		public void registerShutdownHook() {
			this.applicationContext.registerShutdownHook();
		}

		ConfigurableApplicationContext getApplicationContext() {
			return this.applicationContext;
		}

		@Override
		public void close() {
			this.applicationContext.close();
			super.close();
		}

	}

	static class TestSpringApplication extends SpringApplication {

		private BeanDefinitionLoader loader;

		private boolean useMockLoader;

		private Banner.Mode bannerMode;

		TestSpringApplication(Class<?>... primarySources) {
			super(primarySources);
		}

		TestSpringApplication(ResourceLoader resourceLoader, Class<?>... primarySources) {
			super(resourceLoader, primarySources);
		}

		void setUseMockLoader(boolean useMockLoader) {
			this.useMockLoader = useMockLoader;
		}

		@Override
		protected BeanDefinitionLoader createBeanDefinitionLoader(BeanDefinitionRegistry registry, Object[] sources) {
			if (this.useMockLoader) {
				this.loader = mock(BeanDefinitionLoader.class);
			}
			else {
				this.loader = spy(super.createBeanDefinitionLoader(registry, sources));
			}
			return this.loader;
		}

		BeanDefinitionLoader getLoader() {
			return this.loader;
		}

		@Override
		public void setBannerMode(Banner.Mode bannerMode) {
			super.setBannerMode(bannerMode);
			this.bannerMode = bannerMode;
		}

		Banner.Mode getBannerMode() {
			return this.bannerMode;
		}

	}

	@Configuration(proxyBeanMethods = false)
	static class ExampleConfig {

		@Bean
		String someBean() {
			return "test";
		}

	}

	@Configuration(proxyBeanMethods = false)
	static class OverrideConfig {

		@Bean
		String someBean() {
			return "override";
		}

	}

	@Configuration(proxyBeanMethods = false)
	static class BrokenPostConstructConfig {

		@Bean
		Thing thing() {
			return new Thing();
		}

		static class Thing {

			@PostConstruct
			void boom() {
				throw new IllegalStateException();
			}

		}

	}

	@Configuration(proxyBeanMethods = false)
	static class ListenerConfig {

		@Bean
		ApplicationListener<?> testApplicationListener() {
			return mock(ApplicationListener.class);
		}

	}

	@Configuration(proxyBeanMethods = false)
	static class Multicaster {

		@Bean(name = AbstractApplicationContext.APPLICATION_EVENT_MULTICASTER_BEAN_NAME)
		ApplicationEventMulticaster applicationEventMulticaster() {
			return spy(new SimpleApplicationEventMulticaster());
		}

	}

	@Configuration(proxyBeanMethods = false)
	static class ExampleWebConfig {

		@Bean
		TomcatServletWebServerFactory webServer() {
			return new TomcatServletWebServerFactory(0);
		}

	}

	@Configuration(proxyBeanMethods = false)
	static class ExampleReactiveWebConfig {

		@Bean
		NettyReactiveWebServerFactory webServerFactory() {
			return new NettyReactiveWebServerFactory(0);
		}

		@Bean
		HttpHandler httpHandler() {
			return (serverHttpRequest, serverHttpResponse) -> Mono.empty();
		}

	}

	@Configuration(proxyBeanMethods = false)
	static class FailingConfig {

		@Bean
		Object fail() {
			throw new RuntimeException("ExpectedError");
		}

	}

	@Configuration(proxyBeanMethods = false)
	static class CommandLineRunConfig {

		@Bean
		TestCommandLineRunner runnerC() {
			return new TestCommandLineRunner(Ordered.LOWEST_PRECEDENCE, "runnerB", "runnerA");
		}

		@Bean
		TestApplicationRunner runnerB() {
			return new TestApplicationRunner(Ordered.LOWEST_PRECEDENCE - 1, "runnerA");
		}

		@Bean
		TestCommandLineRunner runnerA() {
			return new TestCommandLineRunner(Ordered.HIGHEST_PRECEDENCE);
		}

	}

	@Configuration(proxyBeanMethods = false)
	static class BeanDefinitionOrderRunnerConfig {

		private final List<String> runners = new ArrayList<>();

		@Bean
		@Order
		CommandLineRunner runnerC() {
			return (args) -> this.runners.add("runnerC");
		}

		@Bean
		@Order(Ordered.LOWEST_PRECEDENCE - 1)
		ApplicationRunner runnerB() {
			return (args) -> this.runners.add("runnerB");
		}

		@Bean
		@Order(Ordered.HIGHEST_PRECEDENCE)
		CommandLineRunner runnerA() {
			return (args) -> this.runners.add("runnerA");
		}

	}

	@Configuration(proxyBeanMethods = false)
	static class ExitCodeCommandLineRunConfig {

		@Bean
		CommandLineRunner runner() {
			return (args) -> {
				throw new IllegalStateException(new ExitStatusException());
			};
		}

	}

	@Configuration(proxyBeanMethods = false)
	static class MappedExitCodeCommandLineRunConfig {

		@Bean
		CommandLineRunner runner() {
			return (args) -> {
				throw new IllegalStateException();
			};
		}

		@Bean
		ExitCodeExceptionMapper exceptionMapper() {
			return (exception) -> {
				if (exception instanceof IllegalStateException) {
					return 11;
				}
				return 0;
			};
		}

	}

	@Configuration(proxyBeanMethods = false)
	static class RefreshFailureConfig {

		@PostConstruct
		void fail() {
			throw new RefreshFailureException();
		}

	}

	@Configuration(proxyBeanMethods = false)
	static class LazyInitializationConfig {

		@Bean
		AtomicInteger counter() {
			return new AtomicInteger();
		}

		@Bean
		LazyBean lazyBean(AtomicInteger counter) {
			return new LazyBean(counter);
		}

		static class LazyBean {

			LazyBean(AtomicInteger counter) {
				counter.incrementAndGet();
			}

		}

	}

	@Configuration(proxyBeanMethods = false)
	static class NotLazyInitializationConfig {

		@Bean
		AtomicInteger counter() {
			return new AtomicInteger();
		}

		@Bean
		@Lazy(false)
		NotLazyBean NotLazyBean(AtomicInteger counter) {
			return new NotLazyBean(counter);
		}

		static class NotLazyBean {

			NotLazyBean(AtomicInteger counter) {
				counter.getAndIncrement();
			}

		}

	}

	@Configuration(proxyBeanMethods = false)
	static class LazyInitializationExcludeFilterConfig {

		@Bean
		AtomicInteger counter() {
			return new AtomicInteger();
		}

		@Bean
		NotLazyBean notLazyBean(AtomicInteger counter) {
			return new NotLazyBean(counter);
		}

		@Bean
		static LazyInitializationExcludeFilter lazyInitializationExcludeFilter() {
			return LazyInitializationExcludeFilter.forBeanTypes(NotLazyBean.class);
		}

	}

	static class NotLazyBean {

		NotLazyBean(AtomicInteger counter) {
			counter.getAndIncrement();
		}

	}

	@Configuration(proxyBeanMethods = false)
	@org.springframework.context.annotation.PropertySource("classpath:spring-application-config-property-source.properties")
	static class PropertySourceConfig {

	}

	static class ExitStatusException extends RuntimeException implements ExitCodeGenerator {

		@Override
		public int getExitCode() {
			return 11;
		}

	}

	static class RefreshFailureException extends RuntimeException {

	}

	abstract static class AbstractTestRunner implements ApplicationContextAware, Ordered {

		private final String[] expectedBefore;

		private ApplicationContext applicationContext;

		private final int order;

		private boolean run;

		AbstractTestRunner(int order, String... expectedBefore) {
			this.expectedBefore = expectedBefore;
			this.order = order;
		}

		@Override
		public void setApplicationContext(ApplicationContext applicationContext) {
			this.applicationContext = applicationContext;
		}

		@Override
		public int getOrder() {
			return this.order;
		}

		void markAsRan() {
			this.run = true;
			for (String name : this.expectedBefore) {
				AbstractTestRunner bean = this.applicationContext.getBean(name, AbstractTestRunner.class);
				assertThat(bean.hasRun()).isTrue();
			}
		}

		boolean hasRun() {
			return this.run;
		}

	}

	static class TestCommandLineRunner extends AbstractTestRunner implements CommandLineRunner {

		TestCommandLineRunner(int order, String... expectedBefore) {
			super(order, expectedBefore);
		}

		@Override
		public void run(String... args) {
			markAsRan();
		}

	}

	static class TestApplicationRunner extends AbstractTestRunner implements ApplicationRunner {

		TestApplicationRunner(int order, String... expectedBefore) {
			super(order, expectedBefore);
		}

		@Override
		public void run(ApplicationArguments args) {
			markAsRan();
		}

	}

	static class ExitCodeListener implements ApplicationListener<ExitCodeEvent> {

		private Integer exitCode;

		@Override
		public void onApplicationEvent(ExitCodeEvent event) {
			this.exitCode = event.getExitCode();
		}

		Integer getExitCode() {
			return this.exitCode;
		}

	}

	static class MockResourceLoader implements ResourceLoader {

		private final Map<String, Resource> resources = new HashMap<>();

		void addResource(String source, String path) {
			this.resources.put(source, new ClassPathResource(path, getClass()));
		}

		@Override
		public Resource getResource(String path) {
			Resource resource = this.resources.get(path);
			return (resource != null) ? resource : new ClassPathResource("doesnotexist");
		}

		@Override
		public ClassLoader getClassLoader() {
			return getClass().getClassLoader();
		}

	}

	static class TestApplicationListener implements ApplicationListener<ApplicationEvent> {

		private final MultiValueMap<Class<?>, ApplicationEvent> events = new LinkedMultiValueMap<>();

		@Override
		public void onApplicationEvent(ApplicationEvent event) {
			this.events.add(event.getClass(), event);
		}

		@SuppressWarnings("unchecked")
		<E extends ApplicationEvent> E getEvent(Class<E> type) {
			return (E) this.events.get(type).get(0);
		}

	}

	static class Example {

	}

	@FunctionalInterface
	interface ExampleConfigurer {

		void configure(Example example);

	}

	@Configuration(proxyBeanMethods = false)
	static class ExampleProducerConfiguration {

		@Bean
		Example example(ObjectProvider<ExampleConfigurer> configurers) {
			Example example = new Example();
			configurers.orderedStream().forEach((configurer) -> configurer.configure(example));
			return example;
		}

	}

	@Configuration(proxyBeanMethods = false)
	static class ExampleConsumerConfiguration {

		@Autowired
		Example example;

		@Bean
		ExampleConfigurer configurer() {
			return (example) -> {
			};
		}

	}

	static class ExampleAotProcessedMainClass {

	}

	static class ExampleAotProcessedMainClass__ApplicationContextInitializer
			implements ApplicationContextInitializer<ConfigurableApplicationContext> {

		@Override
		public void initialize(ConfigurableApplicationContext applicationContext) {
			applicationContext.getBeanFactory().registerSingleton("test", "test");
		}

	}

	static class ExampleFromMainMethod {

		static void main(String[] args) {
			SpringApplication application = new SpringApplication(ExampleConfig.class);
			application.setWebApplicationType(WebApplicationType.NONE);
			application.run(args);
		}

	}

	static class MultipleApplicationsMainMethod {

		static void main(String[] args) {
			SpringApplication application = new SpringApplication(ExampleConfig.class);
			application.setWebApplicationType(WebApplicationType.NONE);
			application.addListeners(new ApplicationListener<ApplicationEnvironmentPreparedEvent>() {

				@Override
				public void onApplicationEvent(ApplicationEnvironmentPreparedEvent event) {
					SpringApplicationBuilder builder = new SpringApplicationBuilder(
							InnerApplicationConfiguration.class);
					builder.web(WebApplicationType.NONE);
					builder.run().close();
				}

			});
			application.run(args);
		}

		static class InnerApplicationConfiguration {

		}

	}

	@Configuration
	static class ExampleAdditionalConfig {

		static ThreadLocal<ExampleAdditionalConfig> local = new ThreadLocal<>();

		ExampleAdditionalConfig() {
			local.set(this);
		}

	}

	@Configuration
	static class SingleUseAdditionalConfig {

		private static AtomicBoolean used = new AtomicBoolean(false);

		SingleUseAdditionalConfig() {
			if (!used.compareAndSet(false, true)) {
				throw new IllegalStateException("Single-use configuration has already been used");
			}
		}

	}

}<|MERGE_RESOLUTION|>--- conflicted
+++ resolved
@@ -159,11 +159,8 @@
  * @author Nguyen Bao Sach
  * @author Chris Bono
  * @author Sebastien Deleuze
-<<<<<<< HEAD
  * @author Moritz Halbritter
-=======
  * @author Tadaya Tsuyukubo
->>>>>>> 9219fdc6
  */
 @ExtendWith(OutputCaptureExtension.class)
 class SpringApplicationTests {
