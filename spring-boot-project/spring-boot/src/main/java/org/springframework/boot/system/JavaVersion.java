/*
 * Copyright 2012-2023 the original author or authors.
 *
 * Licensed under the Apache License, Version 2.0 (the "License");
 * you may not use this file except in compliance with the License.
 * You may obtain a copy of the License at
 *
 *      https://www.apache.org/licenses/LICENSE-2.0
 *
 * Unless required by applicable law or agreed to in writing, software
 * distributed under the License is distributed on an "AS IS" BASIS,
 * WITHOUT WARRANTIES OR CONDITIONS OF ANY KIND, either express or implied.
 * See the License for the specific language governing permissions and
 * limitations under the License.
 */

package org.springframework.boot.system;

import java.io.Console;
import java.time.Duration;
import java.util.Arrays;
import java.util.Collections;
import java.util.List;
import java.util.concurrent.Future;

import org.springframework.util.ClassUtils;

/**
 * Known Java versions.
 *
 * @author Oliver Gierke
 * @author Phillip Webb
 * @author Moritz Halbritter
 * @since 2.0.0
 */
public enum JavaVersion {

	/**
<<<<<<< HEAD
=======
	 * Java 1.8.
	 * @since 2.0.0
	 */
	EIGHT("1.8", Optional.class, "empty"),

	/**
	 * Java 9.
	 * @since 2.0.0
	 */
	NINE("9", Optional.class, "stream"),

	/**
	 * Java 10.
	 * @since 2.1.7
	 */
	TEN("10", Optional.class, "orElseThrow"),

	/**
	 * Java 11.
	 * @since 2.1.7
	 */
	ELEVEN("11", String.class, "strip"),

	/**
	 * Java 12.
	 * @since 2.1.7
	 */
	TWELVE("12", String.class, "describeConstable"),

	/**
	 * Java 13.
	 * @since 2.1.7
	 */
	THIRTEEN("13", String.class, "stripIndent"),

	/**
	 * Java 14.
	 * @since 2.3.0
	 */
	FOURTEEN("14", MethodHandles.Lookup.class, "hasFullPrivilegeAccess"),

	/**
	 * Java 15.
	 * @since 2.3.0
	 */
	FIFTEEN("15", CharSequence.class, "isEmpty"),

	/**
	 * Java 16.
	 * @since 2.4.2
	 */
	SIXTEEN("16", Stream.class, "toList"),

	/**
>>>>>>> fd880244
	 * Java 17.
	 * @since 2.5.3
	 */
	SEVENTEEN("17", Console.class, "charset"),

	/**
	 * Java 18.
	 * @since 2.5.11
	 */
	EIGHTEEN("18", Duration.class, "isPositive"),

	/**
	 * Java 19.
	 * @since 2.6.12
	 */
	NINETEEN("19", Future.class, "state"),

	/**
	 * Java 20.
	 * @since 2.7.13
	 */
	TWENTY("20", Class.class, "accessFlags");

	private final String name;

	private final boolean available;

	JavaVersion(String name, Class<?> clazz, String methodName) {
		this.name = name;
		this.available = ClassUtils.hasMethod(clazz, methodName);
	}

	@Override
	public String toString() {
		return this.name;
	}

	/**
	 * Returns the {@link JavaVersion} of the current runtime.
	 * @return the {@link JavaVersion}
	 */
	public static JavaVersion getJavaVersion() {
		List<JavaVersion> candidates = Arrays.asList(JavaVersion.values());
		Collections.reverse(candidates);
		for (JavaVersion candidate : candidates) {
			if (candidate.available) {
				return candidate;
			}
		}
		return SEVENTEEN;
	}

	/**
	 * Return if this version is equal to or newer than a given version.
	 * @param version the version to compare
	 * @return {@code true} if this version is equal to or newer than {@code version}
	 */
	public boolean isEqualOrNewerThan(JavaVersion version) {
		return compareTo(version) >= 0;
	}

	/**
	 * Return if this version is older than a given version.
	 * @param version the version to compare
	 * @return {@code true} if this version is older than {@code version}
	 */
	public boolean isOlderThan(JavaVersion version) {
		return compareTo(version) < 0;
	}

}<|MERGE_RESOLUTION|>--- conflicted
+++ resolved
@@ -36,63 +36,6 @@
 public enum JavaVersion {
 
 	/**
-<<<<<<< HEAD
-=======
-	 * Java 1.8.
-	 * @since 2.0.0
-	 */
-	EIGHT("1.8", Optional.class, "empty"),
-
-	/**
-	 * Java 9.
-	 * @since 2.0.0
-	 */
-	NINE("9", Optional.class, "stream"),
-
-	/**
-	 * Java 10.
-	 * @since 2.1.7
-	 */
-	TEN("10", Optional.class, "orElseThrow"),
-
-	/**
-	 * Java 11.
-	 * @since 2.1.7
-	 */
-	ELEVEN("11", String.class, "strip"),
-
-	/**
-	 * Java 12.
-	 * @since 2.1.7
-	 */
-	TWELVE("12", String.class, "describeConstable"),
-
-	/**
-	 * Java 13.
-	 * @since 2.1.7
-	 */
-	THIRTEEN("13", String.class, "stripIndent"),
-
-	/**
-	 * Java 14.
-	 * @since 2.3.0
-	 */
-	FOURTEEN("14", MethodHandles.Lookup.class, "hasFullPrivilegeAccess"),
-
-	/**
-	 * Java 15.
-	 * @since 2.3.0
-	 */
-	FIFTEEN("15", CharSequence.class, "isEmpty"),
-
-	/**
-	 * Java 16.
-	 * @since 2.4.2
-	 */
-	SIXTEEN("16", Stream.class, "toList"),
-
-	/**
->>>>>>> fd880244
 	 * Java 17.
 	 * @since 2.5.3
 	 */
