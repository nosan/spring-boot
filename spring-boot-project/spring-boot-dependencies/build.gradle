--- conflicted
+++ resolved
@@ -92,11 +92,7 @@
 			]
 		}
 	}
-<<<<<<< HEAD
-	library("AssertJ", "3.24.2") {
-=======
 	library("AssertJ", "${assertjVersion}") {
->>>>>>> 6c448094
 		group("org.assertj") {
 			imports = [
 				"assertj-bom"
@@ -477,11 +473,7 @@
 			]
 		}
 	}
-<<<<<<< HEAD
-	library("Jackson Bom", "2.15.2") {
-=======
 	library("Jackson Bom", "${jacksonVersion}") {
->>>>>>> 6c448094
 		group("com.fasterxml.jackson") {
 			imports = [
 				"jackson-bom"
