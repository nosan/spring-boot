--- conflicted
+++ resolved
@@ -955,10 +955,7 @@
 			releaseNotes("https://github.com/hunterhacker/jdom/releases/tag/JDOM-{version}")
 		}
 	}
-<<<<<<< HEAD
 	library("Jedis", "5.2.0") {
-=======
-	library("Jedis", "5.0.2") {
 		alignWith {
 			property {
 				name "jedis"
@@ -966,7 +963,6 @@
 				managedBy "Spring Data Bom"
 			}
 		}
->>>>>>> 5b2cb79b
 		group("redis.clients") {
 			modules = [
 				"jedis"
@@ -1185,18 +1181,7 @@
 			releaseNotes("https://github.com/Kotlin/kotlinx.serialization/releases/tag/v{version}")
 		}
 	}
-<<<<<<< HEAD
 	library("Lettuce", "6.4.2.RELEASE") {
-=======
-	library("Lettuce", "6.3.2.RELEASE") {
-		alignWith {
-			property {
-				name "lettuce"
-				of "org.springframework.data:spring-data-redis"
-				managedBy "Spring Data Bom"
-			}
-		}
->>>>>>> 5b2cb79b
 		group("io.lettuce") {
 			modules = [
 				"lettuce-core"
@@ -1499,17 +1484,13 @@
 			releaseNotes("https://github.com/mockito/mockito/releases/tag/v{version}")
 		}
 	}
-<<<<<<< HEAD
 	library("MongoDB", "5.2.1") {
-=======
-	library("MongoDB", "5.0.1") {
 		alignWith {
 			version {
 				from "org.springframework.data:spring-data-mongodb"
 				managedBy "Spring Data Bom"
 			}
 		}
->>>>>>> 5b2cb79b
 		group("org.mongodb") {
 			modules = [
 				"bson",
