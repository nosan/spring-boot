plugins {
	id "org.springframework.boot.bom"
	id "org.springframework.boot.conventions"
	id "org.springframework.boot.deployed"
}

description = "Spring Boot Dependencies"

bom {
	effectiveBomArtifact()
	upgrade {
		policy = "same-minor-version"
		gitHub {
			issueLabels = ["type: dependency-upgrade"]
		}
	}
	library("Angus Mail", "1.0.0") {
		group("org.eclipse.angus") {
			modules = [
				"angus-core",
				"angus-mail",
				"dsn",
				"gimap",
				"imap",
				"jakarta.mail",
				"logging-mailhandler",
				"pop3",
				"smtp"
			]
		}
	}
	library("Artemis", "2.26.0") {
		group("org.apache.activemq") {
			modules = [
				"artemis-amqp-protocol",
				"artemis-commons",
				"artemis-core-client",
				"artemis-jakarta-client",
				"artemis-jakarta-server",
				"artemis-jakarta-service-extensions",
				"artemis-jdbc-store",
				"artemis-journal",
				"artemis-quorum-api",
				"artemis-selector",
				"artemis-server",
				"artemis-service-extensions"
			]
		}
	}
	library("AspectJ", "1.9.20") {
		group("org.aspectj") {
			modules = [
				"aspectjrt",
				"aspectjtools",
				"aspectjweaver"
			]
		}
	}
	library("AssertJ", "3.23.1") {
		group("org.assertj") {
			modules = [
				"assertj-core"
			]
		}
	}
	library("Awaitility", "4.2.0") {
		group("org.awaitility") {
			modules = [
				"awaitility",
				"awaitility-groovy",
				"awaitility-kotlin",
				"awaitility-scala"
			]
		}
	}
	library("Brave", "5.14.1") {
		group("io.zipkin.brave") {
			imports = [
				"brave-bom"
			]
		}
	}
	library("Build Helper Maven Plugin", "3.3.0") {
		group("org.codehaus.mojo") {
			plugins = [
				"build-helper-maven-plugin"
			]
		}
	}
	library("Byte Buddy", "1.12.23") {
		group("net.bytebuddy") {
			modules = [
				"byte-buddy",
				"byte-buddy-agent"
			]
		}
	}
	library("cache2k", "2.6.1.Final") {
		group("org.cache2k") {
			modules = [
					"cache2k-api",
					"cache2k-config",
					"cache2k-core",
					"cache2k-jcache",
					"cache2k-micrometer",
					"cache2k-spring"
			]
		}
	}
	library("Caffeine", "3.1.8") {
		group("com.github.ben-manes.caffeine") {
			modules = [
				"caffeine",
				"guava",
				"jcache",
				"simulator"
			]
		}
	}
	library("Cassandra Driver", "4.15.0") {
		group("com.datastax.oss") {
			imports = [
				"java-driver-bom"
			]
			modules = [
				"java-driver-core" {
					exclude group: "org.slf4j", module: "jcl-over-slf4j"
				}
			]
		}
	}
	library("Classmate", "1.5.1") {
		group("com.fasterxml") {
			modules = [
				"classmate"
			]
		}
	}
	library("Commons Codec", "1.15") {
		group("commons-codec") {
			modules = [
				"commons-codec"
			]
		}
	}
	library("Commons DBCP2", "2.9.0") {
		group("org.apache.commons") {
			modules = [
				"commons-dbcp2" {
					exclude group: "commons-logging", module: "commons-logging"
				}
			]
		}
	}
	library("Commons Lang3", "3.12.0") {
		group("org.apache.commons") {
			modules = [
				"commons-lang3"
			]
		}
	}
	library("Commons Pool", "1.6") {
		group("commons-pool") {
			modules = [
				"commons-pool"
			]
		}
	}
	library("Commons Pool2", "2.11.1") {
		group("org.apache.commons") {
			modules = [
				"commons-pool2"
			]
		}
	}
	library("Couchbase Client", "3.4.8") {
		prohibit {
			versionRange "[3.4.9]"
			because "it contains unshaded io.opentelemetry classes that break our Otel integration"
		}
		group("com.couchbase.client") {
			modules = [
				"java-client"
			]
		}
	}
	library("DB2 JDBC", "11.5.8.0") {
		group("com.ibm.db2") {
			modules = [
				"jcc"
			]
		}
	}
	library("Dependency Management Plugin", "1.1.3") {
		group("io.spring.gradle") {
			modules = [
				"dependency-management-plugin"
			]
		}
	}
	library("Derby", "10.16.1.1") {
		group("org.apache.derby") {
			modules = [
				"derby",
				"derbyclient",
				"derbynet",
				"derbyoptionaltools",
				"derbyshared",
				"derbytools"
			]
		}
	}
	library("Dropwizard Metrics", "4.2.19") {
		group("io.dropwizard.metrics") {
			imports = [
				"metrics-bom"
			]
		}
	}
	library("Ehcache3", "3.10.8") {
		group("org.ehcache") {
			modules = [
					"ehcache" {
						classifier = 'jakarta'
					},
					"ehcache-clustered",
					"ehcache-transactions" {
						classifier = 'jakarta'
					}
			]
		}
	}
	library("Elasticsearch Client", "8.5.3") {
		group("org.elasticsearch.client") {
			modules = [
				"elasticsearch-rest-client" {
					exclude group: "commons-logging", module: "commons-logging"
				},
				"elasticsearch-rest-client-sniffer" {
					exclude group: "commons-logging", module: "commons-logging"
				},
			]
		}
		group("co.elastic.clients") {
			modules = [
				"elasticsearch-java"
			]
		}
	}
	library("Flyway", "9.5.1") {
		group("org.flywaydb") {
			modules = [
				"flyway-core",
				"flyway-firebird",
				"flyway-mysql",
				"flyway-sqlserver"
			]
			plugins = [
				"flyway-maven-plugin"
			]
		}
	}
	library("FreeMarker", "2.3.32") {
		group("org.freemarker") {
			modules = [
				"freemarker"
			]
		}
	}
	library("Git Commit ID Plugin", "5.0.1") {
		group("io.github.git-commit-id") {
			plugins = [
				"git-commit-id-maven-plugin"
			]
		}
	}
	library("Glassfish JAXB", "4.0.3") {
		group("org.glassfish.jaxb") {
			imports = [
				"jaxb-bom"
			]
		}
	}
	library("Glassfish JSTL", "3.0.1") {
		group("org.glassfish.web") {
			modules = [
				"jakarta.servlet.jsp.jstl"
			]
		}
	}
	library("GraphQL Java", "19.5") {
		group("com.graphql-java") {
			modules = [
					"graphql-java"
			]
		}
	}
	library("Groovy", "4.0.14") {
		group("org.apache.groovy") {
			imports = [
				"groovy-bom"
			]
		}
	}
	library("Gson", "2.9.1") {
		group("com.google.code.gson") {
			modules = [
				"gson"
			]
		}
	}
	library("H2", "2.1.214") {
		group("com.h2database") {
			modules = [
				"h2"
			]
		}
	}
	library("Hamcrest", "2.2") {
		group("org.hamcrest") {
			modules = [
				"hamcrest",
				"hamcrest-core",
				"hamcrest-library"
			]
		}
	}
	library("Hazelcast", "5.1.7") {
		group("com.hazelcast") {
			modules = [
				"hazelcast",
				"hazelcast-spring"
			]
		}
	}
	library("Hibernate", "6.1.7.Final") {
		group("org.hibernate.orm") {
			modules = [
				"hibernate-agroal",
				"hibernate-ant",
				"hibernate-c3p0",
				"hibernate-community-dialects",
				"hibernate-core",
				"hibernate-envers",
				"hibernate-graalvm",
				"hibernate-hikaricp",
				"hibernate-jcache",
				"hibernate-jpamodelgen",
				"hibernate-micrometer",
				"hibernate-proxool",
				"hibernate-spatial",
				"hibernate-testing",
				"hibernate-vibur"
			]
		}
	}
	library("Hibernate Validator", "8.0.1.Final") {
		group("org.hibernate.validator") {
			modules = [
				"hibernate-validator",
				"hibernate-validator-annotation-processor"
			]
		}
	}
	library("HikariCP", "5.0.1") {
		group("com.zaxxer") {
			modules = [
				"HikariCP"
			]
		}
	}
	library("HSQLDB", "2.7.2") {
		group("org.hsqldb") {
			modules = [
				"hsqldb"
			]
		}
	}
	library("HtmlUnit", "2.65.1") {
		group("net.sourceforge.htmlunit") {
			modules = [
				"htmlunit" {
					exclude group: "commons-logging", module: "commons-logging"
				}
			]
		}
	}
	library("HttpAsyncClient", "4.1.5") {
		group("org.apache.httpcomponents") {
			modules = [
				"httpasyncclient" {
					exclude group: "commons-logging", module: "commons-logging"
				}
			]
		}
	}
	library("HttpClient", "4.5.14") {
		group("org.apache.httpcomponents") {
			modules = [
				"fluent-hc",
				"httpclient" {
					exclude group: "commons-logging", module: "commons-logging"
				},
				"httpclient-cache",
				"httpclient-osgi",
				"httpclient-win",
				"httpmime"
			]
		}
	}
	library("HttpClient5", "5.1.4") {
		group("org.apache.httpcomponents.client5") {
			modules = [
				"httpclient5",
				"httpclient5-cache",
				"httpclient5-fluent",
				"httpclient5-win",
			]
		}
	}
	library("HttpCore", "4.4.16") {
		group("org.apache.httpcomponents") {
			modules = [
				"httpcore",
				"httpcore-nio"
			]
		}
	}
	library("HttpCore5", "5.1.5") {
		group("org.apache.httpcomponents.core5") {
			modules = [
				"httpcore5",
				"httpcore5-h2",
				"httpcore5-reactive"
			]
		}
	}
	library("Infinispan", "14.0.14.Final") {
		group("org.infinispan") {
			imports = [
				"infinispan-bom"
			]
		}
	}
	library("InfluxDB Java", "2.23") {
		group("org.influxdb") {
			modules = [
				"influxdb-java"
			]
		}
	}
	library("Jackson Bom", "2.14.3") {
		group("com.fasterxml.jackson") {
			imports = [
				"jackson-bom"
			]
		}
	}
	library("Jakarta Activation", "2.1.2") {
		group("jakarta.activation") {
			modules = [
				"jakarta.activation-api"
			]
		}
	}
	library("Jakarta Annotation", "2.1.1") {
		group("jakarta.annotation") {
			modules = [
				"jakarta.annotation-api"
			]
		}
	}
	library("Jakarta JMS", "3.1.0") {
		group("jakarta.jms") {
			modules = [
				"jakarta.jms-api"
			]
		}
	}
	library("Jakarta Json", "2.1.2") {
		group("jakarta.json") {
			modules = [
				"jakarta.json-api"
			]
		}
	}
	library("Jakarta Json Bind", "3.0.0") {
		group("jakarta.json.bind") {
			modules = [
				"jakarta.json.bind-api"
			]
		}
	}
	library("Jakarta Mail", "2.1.2") {
		group("jakarta.mail") {
			modules = [
				"jakarta.mail-api"
			]
		}
	}
	library("Jakarta Management", "1.1.4") {
		group("jakarta.management.j2ee") {
			modules = [
				"jakarta.management.j2ee-api"
			]
		}
	}
	library("Jakarta Persistence", "3.1.0") {
		group("jakarta.persistence") {
			modules = [
				"jakarta.persistence-api"
			]
		}
	}
	library("Jakarta Servlet", "6.0.0") {
		group("jakarta.servlet") {
			modules = [
				"jakarta.servlet-api"
			]
		}
	}
	library("Jakarta Servlet JSP JSTL", "3.0.0") {
		group("jakarta.servlet.jsp.jstl") {
			modules = [
				"jakarta.servlet.jsp.jstl-api"
			]
		}
	}
	library("Jakarta Transaction", "2.0.1") {
		group("jakarta.transaction") {
			modules = [
				"jakarta.transaction-api"
			]
		}
	}
	library("Jakarta Validation", "3.0.2") {
		group("jakarta.validation") {
			modules = [
				"jakarta.validation-api"
			]
		}
	}
	library("Jakarta WebSocket", "2.1.1") {
		group("jakarta.websocket") {
			modules = [
				"jakarta.websocket-api",
				"jakarta.websocket-client-api"
			]
		}
	}
	library("Jakarta WS RS", "3.1.0") {
		group("jakarta.ws.rs") {
			modules = [
				"jakarta.ws.rs-api"
			]
		}
	}
	library("Jakarta XML Bind", "4.0.0") {
		group("jakarta.xml.bind") {
			modules = [
				"jakarta.xml.bind-api"
			]
		}
	}
	library("Jakarta XML SOAP", "3.0.0") {
		group("jakarta.xml.soap") {
			modules = [
					"jakarta.xml.soap-api"
			]
		}
	}
	library("Jakarta XML WS", "4.0.0") {
		group("jakarta.xml.ws") {
			modules = [
				"jakarta.xml.ws-api"
			]
		}
	}
	library("Janino", "3.1.10") {
		group("org.codehaus.janino") {
			modules = [
				"commons-compiler",
				"commons-compiler-jdk",
				"janino"
			]
		}
	}
	library("Javax Cache", "1.1.1") {
		group("javax.cache") {
			modules = [
				"cache-api"
			]
		}
	}
	library("Javax Money", "1.1") {
		group("javax.money") {
			modules = [
				"money-api"
			]
		}
	}
	library("Jaxen", "1.2.0") {
		group("jaxen") {
			modules = [
				"jaxen"
			]
		}
	}
	library("Jaybird", "4.0.9.java11") {
		group("org.firebirdsql.jdbc") {
			modules = [
				"jaybird"
			]
		}
	}
	library("JBoss Logging", "3.5.3.Final") {
		group("org.jboss.logging") {
			modules = [
				"jboss-logging"
			]
		}
	}
	library("JDOM2", "2.0.6.1") {
		group("org.jdom") {
			modules = [
				"jdom2"
			]
		}
	}
	library("Jedis", "4.3.2") {
		group("redis.clients") {
			modules = [
				"jedis"
			]
		}
	}
	library("Jersey", "3.1.3") {
		group("org.glassfish.jersey") {
			imports = [
				"jersey-bom"
			]
		}
	}
	library("Jetty Reactive HTTPClient", "3.0.8") {
		group("org.eclipse.jetty") {
			modules = [
				"jetty-reactive-httpclient"
			]
		}
	}
	library("Jetty", "11.0.15") {
		group("org.eclipse.jetty") {
			imports = [
				"jetty-bom"
			]
		}
	}
	library("JMustache", "1.15") {
		group("com.samskivert") {
			modules = [
				"jmustache"
			]
		}
	}
	library("jOOQ", "3.17.15") {
		group("org.jooq") {
			modules = [
				"jooq",
				"jooq-codegen",
				"jooq-kotlin",
				"jooq-meta"
			]
			plugins = [
				"jooq-codegen-maven"
			]
		}
	}
	library("Json Path", "2.7.0") {
		group("com.jayway.jsonpath") {
			modules = [
				"json-path",
				"json-path-assert"
			]
		}
	}
	library("Json-smart", "2.4.11") {
		group("net.minidev") {
			modules = [
				"json-smart"
			]
		}
	}
	library("JsonAssert", "1.5.1") {
		group("org.skyscreamer") {
			modules = [
				"jsonassert"
			]
		}
	}
	library("JTDS", "1.3.1") {
		group("net.sourceforge.jtds") {
			modules = [
				"jtds"
			]
		}
	}
	library("JUnit", "4.13.2") {
		group("junit") {
			modules = [
				"junit"
			]
		}
	}
	library("JUnit Jupiter", "5.9.3") {
		group("org.junit") {
			imports = [
				"junit-bom"
			]
		}
	}
	library("Kafka", "3.3.2") {
		group("org.apache.kafka") {
			modules = [
				"connect",
				"connect-api",
				"connect-basic-auth-extension",
				"connect-file",
				"connect-json",
				"connect-mirror",
				"connect-mirror-client",
				"connect-runtime",
				"connect-transforms",
				"generator",
				"kafka-clients",
				"kafka-clients" {
					classifier = "test"
				},
				"kafka-log4j-appender",
				"kafka-metadata",
				"kafka-raft",
				"kafka-server-common",
				"kafka-shell",
				"kafka-storage",
				"kafka-storage-api",
				"kafka-streams",
				"kafka-streams-scala_2.12",
				"kafka-streams-scala_2.13",
				"kafka-streams-test-utils",
				"kafka-tools",
				"kafka_2.12",
				"kafka_2.12" {
					classifier = "test"
				},
				"kafka_2.13",
				"kafka_2.13" {
					classifier = "test"
				},
				"trogdor"
			]
		}
	}
	library("Kotlin", "${kotlinVersion}") {
		group("org.jetbrains.kotlin") {
			imports = [
				"kotlin-bom"
			]
			plugins = [
				"kotlin-maven-plugin"
			]
		}
	}
	library("Kotlin Coroutines", "1.6.4") {
		group("org.jetbrains.kotlinx") {
			imports = [
				"kotlinx-coroutines-bom"
			]
		}
	}
	library("Lettuce", "6.2.6.RELEASE") {
		group("io.lettuce") {
			modules = [
				"lettuce-core"
			]
		}
	}
	library("Liquibase", "4.17.2") {
		group("org.liquibase") {
			modules = [
				"liquibase-cdi",
				"liquibase-core"
			]
			plugins = [
				"liquibase-maven-plugin"
			]
		}
	}
	library("Log4j2", "2.19.0") {
		group("org.apache.logging.log4j") {
			imports = [
				"log4j-bom"
			]
		}
	}
	library("Logback", "1.4.11") {
		group("ch.qos.logback") {
			modules = [
				"logback-access",
				"logback-classic",
				"logback-core"
			]
		}
	}
	library("Lombok", "1.18.28") {
		group("org.projectlombok") {
			modules = [
				"lombok"
			]
		}
	}
	library("MariaDB", "3.1.4") {
		group("org.mariadb.jdbc") {
			modules = [
				"mariadb-java-client"
			]
		}
	}
	library("Maven AntRun Plugin", "3.1.0") {
		group("org.apache.maven.plugins") {
			plugins = [
				"maven-antrun-plugin"
			]
		}
	}
	library("Maven Assembly Plugin", "3.4.2") {
		group("org.apache.maven.plugins") {
			plugins = [
				"maven-assembly-plugin"
			]
		}
	}
	library("Maven Clean Plugin", "3.2.0") {
		group("org.apache.maven.plugins") {
			plugins = [
				"maven-clean-plugin"
			]
		}
	}
	library("Maven Compiler Plugin", "3.10.1") {
		group("org.apache.maven.plugins") {
			plugins = [
				"maven-compiler-plugin"
			]
		}
	}
	library("Maven Dependency Plugin", "3.3.0") {
		group("org.apache.maven.plugins") {
			plugins = [
				"maven-dependency-plugin"
			]
		}
	}
	library("Maven Deploy Plugin", "3.0.0") {
		group("org.apache.maven.plugins") {
			plugins = [
				"maven-deploy-plugin"
			]
		}
	}
	library("Maven Enforcer Plugin", "3.1.0") {
		group("org.apache.maven.plugins") {
			plugins = [
				"maven-enforcer-plugin"
			]
		}
	}
	library("Maven Failsafe Plugin", "2.22.2") {
		group("org.apache.maven.plugins") {
			plugins = [
				"maven-failsafe-plugin"
			]
		}
	}
	library("Maven Help Plugin", "3.3.0") {
		group("org.apache.maven.plugins") {
			plugins = [
				"maven-help-plugin"
			]
		}
	}
	library("Maven Install Plugin", "3.0.1") {
		group("org.apache.maven.plugins") {
			plugins = [
				"maven-install-plugin"
			]
		}
	}
	library("Maven Invoker Plugin", "3.3.0") {
		group("org.apache.maven.plugins") {
			plugins = [
				"maven-invoker-plugin"
			]
		}
	}
	library("Maven Jar Plugin", "3.3.0") {
		group("org.apache.maven.plugins") {
			plugins = [
				"maven-jar-plugin"
			]
		}
	}
	library("Maven Javadoc Plugin", "3.4.1") {
		group("org.apache.maven.plugins") {
			plugins = [
				"maven-javadoc-plugin"
			]
		}
	}
	library("Maven Resources Plugin", "3.3.1") {
		group("org.apache.maven.plugins") {
			plugins = [
				"maven-resources-plugin"
			]
		}
	}
	library("Maven Shade Plugin", "3.4.1") {
		group("org.apache.maven.plugins") {
			plugins = [
				"maven-shade-plugin"
			]
		}
	}
	library("Maven Source Plugin", "3.2.1") {
		group("org.apache.maven.plugins") {
			plugins = [
				"maven-source-plugin"
			]
		}
	}
	library("Maven Surefire Plugin", "2.22.2") {
		group("org.apache.maven.plugins") {
			plugins = [
				"maven-surefire-plugin"
			]
		}
	}
	library("Maven War Plugin", "3.3.2") {
		group("org.apache.maven.plugins") {
			plugins = [
				"maven-war-plugin"
			]
		}
	}
	library("Micrometer", "1.10.10") {
		considerSnapshots()
		group("io.micrometer") {
			modules = [
				"micrometer-registry-stackdriver" {
					exclude group: "javax.annotation", module: "javax.annotation-api"
				}
			]
			imports = [
				"micrometer-bom"
			]
		}
	}
	library("Micrometer Tracing", "1.0.9") {
		considerSnapshots()
		group("io.micrometer") {
			imports = [
				"micrometer-tracing-bom"
			]
		}
	}
	library("Mockito", "4.8.1") {
		group("org.mockito") {
			imports = [
				"mockito-bom"
			]
		}
	}
	library("MongoDB", "4.8.2") {
		group("org.mongodb") {
			modules = [
				"bson",
				"bson-record-codec",
				"mongodb-driver-core",
				"mongodb-driver-legacy",
				"mongodb-driver-reactivestreams",
				"mongodb-driver-sync"
			]
		}
	}
	library("MSSQL JDBC", "11.2.3.jre17") {
		prohibit {
			endsWith([".jre8", ".jre11", ".jre18"])
			because "we use the .jre17 version"
		}
		group("com.microsoft.sqlserver") {
			modules = [
				"mssql-jdbc"
			]
		}
	}
	library("MySQL", "8.0.33") {
		group("com.mysql") {
			modules = [
				"mysql-connector-j" {
					exclude group: "com.google.protobuf", module: "protobuf-java"
				}
			]
		}
	}
	library("Native Build Tools Plugin", "${nativeBuildToolsVersion}") {
		group("org.graalvm.buildtools") {
			plugins = [
					"native-maven-plugin"
			]
		}
	}
	library("NekoHTML", "1.9.22") {
		group("net.sourceforge.nekohtml") {
			modules = [
				"nekohtml"
			]
		}
	}
	library("Neo4j Java Driver", "5.11.0") {
		group("org.neo4j.driver") {
			modules = [
				"neo4j-java-driver"
			]
		}
	}
	library("Netty", "4.1.97.Final") {
		group("io.netty") {
			imports = [
				"netty-bom"
			]
		}
	}
	library("OkHttp", "4.10.0") {
		group("com.squareup.okhttp3") {
			imports = [
				"okhttp-bom"
			]
		}
	}
	library("OpenTelemetry", "1.19.0") {
		group("io.opentelemetry") {
			imports = [
				"opentelemetry-bom"
			]
		}
	}
	library("Oracle Database", "21.7.0.0") {
		group("com.oracle.database.jdbc") {
			imports = [
				"ojdbc-bom"
			]
		}
	}
	library("Oracle R2DBC", "1.0.0") {
		group("com.oracle.database.r2dbc") {
			modules = [
				"oracle-r2dbc"
			]
		}
	}
	library("Pooled JMS", "3.0.0") {
		group("org.messaginghub") {
			modules = [
				"pooled-jms"
			]
		}
	}
	library("Postgresql", "42.5.4") {
		group("org.postgresql") {
			modules = [
				"postgresql"
			]
		}
	}
	library("Prometheus Client", "0.16.0") {
		group("io.prometheus") {
			imports = [
				"simpleclient_bom"
			]
		}
	}
	library("Quartz", "2.3.2") {
		group("org.quartz-scheduler") {
			modules = [
				"quartz" {
					exclude group: "com.mchange", module: "c3p0"
					exclude group: "com.zaxxer", module: "*"
				},
				"quartz-jobs"
			]
		}
	}
	library("QueryDSL", "5.0.0") {
		group("com.querydsl") {
			imports = [
				"querydsl-bom"
			]
		}
	}
	library("R2DBC H2", "1.0.0.RELEASE") {
		considerSnapshots()
		group("io.r2dbc") {
			modules = [
				"r2dbc-h2"
			]
		}
	}
	library("R2DBC Pool", "1.0.1.RELEASE") {
		considerSnapshots()
		group("io.r2dbc") {
			modules = [
				"r2dbc-pool"
			]
		}
	}
	library("R2DBC Postgresql", "1.0.2.RELEASE") {
		considerSnapshots()
		group("org.postgresql") {
			modules = [
				"r2dbc-postgresql"
			]
		}
	}
	library("R2DBC Proxy", "1.0.1.RELEASE") {
		considerSnapshots()
		group("io.r2dbc") {
			modules = [
				"r2dbc-proxy"
			]
		}
	}
	library("R2DBC SPI", "1.0.0.RELEASE") {
		considerSnapshots()
		group("io.r2dbc") {
			modules = [
				"r2dbc-spi"
			]
		}
	}
	library("Rabbit AMQP Client", "5.16.1") {
		group("com.rabbitmq") {
			modules = [
				"amqp-client"
			]
		}
	}
	library("Rabbit Stream Client", "0.8.0") {
		group("com.rabbitmq") {
			modules = [
					"stream-client"
			]
		}
	}
	library("Reactive Streams", "1.0.4") {
		group("org.reactivestreams") {
			modules = [
				"reactive-streams"
			]
		}
	}
	library("Reactor Bom", "2022.0.10") {
		considerSnapshots()
		calendarName = "Reactor"
		group("io.projectreactor") {
			imports = [
				"reactor-bom"
			]
		}
	}
	library("REST Assured", "5.2.1") {
		group("io.rest-assured") {
			imports = [
				"rest-assured-bom"
			]
		}
	}
	library("RSocket", "1.1.3") {
		prohibit {
			versionRange "[1.1.4]"
			because "it contains a regression (https://github.com/rsocket/rsocket-java/issues/1092)"
		}
		group("io.rsocket") {
			imports = [
				"rsocket-bom"
			]
		}
	}
	library("RxJava3", "3.1.7") {
		group("io.reactivex.rxjava3") {
			modules = [
				"rxjava"
			]
		}
	}
	library("Spring Boot", "${version}") {
		group("org.springframework.boot") {
			modules = [
				"spring-boot",
				"spring-boot-test",
				"spring-boot-test-autoconfigure",
				"spring-boot-actuator",
				"spring-boot-actuator-autoconfigure",
				"spring-boot-autoconfigure",
				"spring-boot-autoconfigure-processor",
				"spring-boot-buildpack-platform",
				"spring-boot-configuration-metadata",
				"spring-boot-configuration-processor",
				"spring-boot-devtools",
				"spring-boot-jarmode-layertools",
				"spring-boot-loader",
				"spring-boot-loader-tools",
				"spring-boot-properties-migrator",
				"spring-boot-starter",
				"spring-boot-starter-actuator",
				"spring-boot-starter-amqp",
				"spring-boot-starter-aop",
				"spring-boot-starter-artemis",
				"spring-boot-starter-batch",
				"spring-boot-starter-cache",
				"spring-boot-starter-data-cassandra",
				"spring-boot-starter-data-cassandra-reactive",
				"spring-boot-starter-data-couchbase",
				"spring-boot-starter-data-couchbase-reactive",
				"spring-boot-starter-data-elasticsearch",
				"spring-boot-starter-data-jdbc",
				"spring-boot-starter-data-jpa",
				"spring-boot-starter-data-ldap",
				"spring-boot-starter-data-mongodb",
				"spring-boot-starter-data-mongodb-reactive",
				"spring-boot-starter-data-r2dbc",
				"spring-boot-starter-data-redis",
				"spring-boot-starter-data-redis-reactive",
				"spring-boot-starter-data-neo4j",
				"spring-boot-starter-data-rest",
				"spring-boot-starter-freemarker",
				"spring-boot-starter-graphql",
				"spring-boot-starter-groovy-templates",
				"spring-boot-starter-hateoas",
				"spring-boot-starter-integration",
				"spring-boot-starter-jdbc",
				"spring-boot-starter-jersey",
				"spring-boot-starter-jetty",
				"spring-boot-starter-jooq",
				"spring-boot-starter-json",
				"spring-boot-starter-log4j2",
				"spring-boot-starter-logging",
				"spring-boot-starter-mail",
				"spring-boot-starter-mustache",
				"spring-boot-starter-oauth2-client",
				"spring-boot-starter-oauth2-resource-server",
				"spring-boot-starter-quartz",
				"spring-boot-starter-reactor-netty",
				"spring-boot-starter-rsocket",
				"spring-boot-starter-security",
				"spring-boot-starter-test",
				"spring-boot-starter-thymeleaf",
				"spring-boot-starter-tomcat",
				"spring-boot-starter-undertow",
				"spring-boot-starter-validation",
				"spring-boot-starter-web",
				"spring-boot-starter-webflux",
				"spring-boot-starter-websocket",
				"spring-boot-starter-web-services"
			]
			plugins = [
				"spring-boot-maven-plugin"
			]
		}
	}
	library("SAAJ Impl", "3.0.2") {
		group("com.sun.xml.messaging.saaj") {
			modules = [
				"saaj-impl"
			]
		}
	}
	library("Selenium", "4.5.3") {
		group("org.seleniumhq.selenium") {
			modules = [
				"lift",
				"selenium-api",
				"selenium-chrome-driver",
				"selenium-chromium-driver",
				"selenium-devtools-v104",
				"selenium-devtools-v105",
				"selenium-devtools-v106",
				"selenium-devtools-v85",
				"selenium-edge-driver",
				"selenium-firefox-driver",
				"selenium-grid",
				"selenium-http",
				"selenium-http-jdk-client",
				"selenium-ie-driver",
				"selenium-java",
				"selenium-json",
				"selenium-remote-driver",
				"selenium-safari-driver",
				"selenium-session-map-jdbc",
				"selenium-session-map-redis",
				"selenium-support",
			]
		}
	}
	library("Selenium HtmlUnit", "4.5.2") {
		group("org.seleniumhq.selenium") {
			modules = [
				"htmlunit-driver"
			]
		}
	}
	library("SendGrid", "4.9.3") {
		group("com.sendgrid") {
			modules = [
				"sendgrid-java"
			]
		}
	}
	library("SLF4J", "2.0.7") {
		group("org.slf4j") {
			modules = [
				"jcl-over-slf4j",
				"jul-to-slf4j",
				"log4j-over-slf4j",
				"slf4j-api",
				"slf4j-ext",
				"slf4j-jdk-platform-logging",
				"slf4j-jdk14",
				"slf4j-log4j12",
				"slf4j-nop",
				"slf4j-reload4j",
				"slf4j-simple"
			]
		}
	}
	library("SnakeYAML", "1.33") {
		group("org.yaml") {
			modules = [
				"snakeyaml"
			]
		}
	}
	library("Spring AMQP", "3.0.8") {
		considerSnapshots()
		group("org.springframework.amqp") {
			imports = [
				"spring-amqp-bom"
			]
		}
	}
	library("Spring Batch", "5.0.3") {
		considerSnapshots()
		group("org.springframework.batch") {
			imports = [
				"spring-batch-bom"
			]
		}
	}
	library("Spring Data Bom", "2022.0.9") {
		considerSnapshots()
<<<<<<< HEAD
=======
		calendarName = "Spring Data Release"
		prohibit {
			versionRange "[2022.0.0-M1,)"
			because "it uses Spring Framework 6"
		}
>>>>>>> 38e9ede1
		group("org.springframework.data") {
			imports = [
				"spring-data-bom"
			]
		}
	}
	library("Spring Framework", "${springFrameworkVersion}") {
		considerSnapshots()
		group("org.springframework") {
			imports = [
				"spring-framework-bom"
			]
		}
	}
	library("Spring GraphQL", "1.1.5") {
		considerSnapshots()
		group("org.springframework.graphql") {
			modules = [
					"spring-graphql",
					"spring-graphql-test"
			]
		}
	}
	library("Spring HATEOAS", "2.0.6") {
		considerSnapshots()
		group("org.springframework.hateoas") {
			modules = [
				"spring-hateoas"
			]
		}
	}
	library("Spring Integration", "6.0.7") {
		considerSnapshots()
		group("org.springframework.integration") {
			imports = [
				"spring-integration-bom"
			]
		}
	}
	library("Spring Kafka", "3.0.10") {
		considerSnapshots()
		group("org.springframework.kafka") {
			modules = [
				"spring-kafka",
				"spring-kafka-test"
			]
		}
	}
	library("Spring LDAP", "3.0.5") {
		considerSnapshots()
		group("org.springframework.ldap") {
			modules = [
				"spring-ldap-core",
				"spring-ldap-ldif-core",
				"spring-ldap-odm",
				"spring-ldap-test"
			]
		}
	}
	library("Spring RESTDocs", "3.0.0") {
		considerSnapshots()
		group("org.springframework.restdocs") {
			imports = [
				"spring-restdocs-bom"
			]
		}
	}
	library("Spring Retry", "2.0.2") {
		considerSnapshots()
		group("org.springframework.retry") {
			modules = [
				"spring-retry"
			]
		}
	}
	library("Spring Security", "6.0.6") {
		considerSnapshots()
		group("org.springframework.security") {
			imports = [
				"spring-security-bom"
			]
		}
	}
	library("Spring Session", "3.0.3") {
		considerSnapshots()
		prohibit {
			startsWith(["Apple-", "Bean-", "Corn-", "Dragonfruit-"])
			because "Spring Session switched to numeric version numbers"
		}
		group("org.springframework.session") {
			imports = [
				"spring-session-bom"
			]
		}
	}
	library("Spring WS", "4.0.5") {
		considerSnapshots()
		group("org.springframework.ws") {
			imports = [
				"spring-ws-bom"
			]
		}
	}
	library("SQLite JDBC", "3.39.4.1") {
		group("org.xerial") {
			modules = [
				"sqlite-jdbc"
			]
		}
	}
	library("Thymeleaf", "3.1.2.RELEASE") {
		group("org.thymeleaf") {
			modules = [
				"thymeleaf",
				"thymeleaf-spring6"
			]
		}
	}
	library("Thymeleaf Extras Data Attribute", "2.0.1") {
		group("com.github.mxab.thymeleaf.extras") {
			modules = [
				"thymeleaf-extras-data-attribute"
			]
		}
	}
	library("Thymeleaf Extras SpringSecurity", "3.1.2.RELEASE") {
		group("org.thymeleaf.extras") {
			modules = [
				"thymeleaf-extras-springsecurity6"
			]
		}
	}
	library("Thymeleaf Layout Dialect", "3.1.0") {
		group("nz.net.ultraq.thymeleaf") {
			modules = [
				"thymeleaf-layout-dialect"
			]
		}
	}
	library("Tomcat", "${tomcatVersion}") {
		group("org.apache.tomcat") {
			modules = [
				"tomcat-annotations-api",
				"tomcat-jdbc",
				"tomcat-jsp-api"
			]
		}
		group("org.apache.tomcat.embed") {
			modules = [
				"tomcat-embed-core",
				"tomcat-embed-el",
				"tomcat-embed-jasper",
				"tomcat-embed-websocket"
			]
		}
	}
	library("UnboundID LDAPSDK", "6.0.9") {
		group("com.unboundid") {
			modules = [
				"unboundid-ldapsdk"
			]
		}
	}
	library("Undertow", "2.3.8.Final") {
		group("io.undertow") {
			modules = [
				"undertow-core",
				"undertow-servlet",
				"undertow-websockets-jsr"
			]
		}
	}
	library("Versions Maven Plugin", "2.12.0") {
		group("org.codehaus.mojo") {
			plugins = [
				"versions-maven-plugin"
			]
		}
	}
	library("WebJars Locator Core", "0.52") {
		group("org.webjars") {
			modules = [
				"webjars-locator-core"
			]
		}
	}
	library("WSDL4j", "1.6.3") {
		group("wsdl4j") {
			modules = [
				"wsdl4j"
			]
		}
	}
	library("XML Maven Plugin", "1.0.2") {
		group("org.codehaus.mojo") {
			plugins = [
				"xml-maven-plugin"
			]
		}
	}
	library("XmlUnit2", "2.9.1") {
		group("org.xmlunit") {
			modules = [
				"xmlunit-assertj",
				"xmlunit-assertj3",
				"xmlunit-core",
				"xmlunit-jakarta-jaxb-impl",
				"xmlunit-legacy",
				"xmlunit-matchers",
				"xmlunit-placeholders"
			]
		}
	}
	library("Yasson", "3.0.3") {
		group("org.eclipse") {
			modules = [
				"yasson"
			]
		}
	}
}

generateMetadataFileForMavenPublication {
	enabled = false
}<|MERGE_RESOLUTION|>--- conflicted
+++ resolved
@@ -1365,14 +1365,11 @@
 	}
 	library("Spring Data Bom", "2022.0.9") {
 		considerSnapshots()
-<<<<<<< HEAD
-=======
 		calendarName = "Spring Data Release"
 		prohibit {
 			versionRange "[2022.0.0-M1,)"
 			because "it uses Spring Framework 6"
 		}
->>>>>>> 38e9ede1
 		group("org.springframework.data") {
 			imports = [
 				"spring-data-bom"
