/*
 * Copyright 2012-2023 the original author or authors.
 *
 * Licensed under the Apache License, Version 2.0 (the "License");
 * you may not use this file except in compliance with the License.
 * You may obtain a copy of the License at
 *
 *      https://www.apache.org/licenses/LICENSE-2.0
 *
 * Unless required by applicable law or agreed to in writing, software
 * distributed under the License is distributed on an "AS IS" BASIS,
 * WITHOUT WARRANTIES OR CONDITIONS OF ANY KIND, either express or implied.
 * See the License for the specific language governing permissions and
 * limitations under the License.
 */

package org.springframework.boot.autoconfigure.elasticsearch;

import java.io.InputStream;
import java.time.Duration;

import com.fasterxml.jackson.databind.JsonNode;
import com.fasterxml.jackson.databind.ObjectMapper;
import org.elasticsearch.client.Request;
import org.elasticsearch.client.Response;
import org.elasticsearch.client.RestClient;
import org.junit.jupiter.api.Test;
import org.testcontainers.elasticsearch.ElasticsearchContainer;
import org.testcontainers.junit.jupiter.Container;
import org.testcontainers.junit.jupiter.Testcontainers;

import org.springframework.boot.autoconfigure.AutoConfigurations;
import org.springframework.boot.test.context.runner.ApplicationContextRunner;
import org.springframework.boot.testsupport.testcontainers.DockerImageNames;

import static org.assertj.core.api.Assertions.assertThat;

/**
 * Integration tests for {@link ElasticsearchRestClientAutoConfiguration}.
 *
 * @author Brian Clozel
 * @author Vedran Pavic
 * @author Evgeniy Cheban
 * @author Filip Hrisafov
 */
@Testcontainers(disabledWithoutDocker = true)
class ElasticsearchRestClientAutoConfigurationIntegrationTests {

	@Container
	static final ElasticsearchContainer elasticsearch = new ElasticsearchContainer(DockerImageNames.elasticsearch())
		.withStartupAttempts(5)
		.withStartupTimeout(Duration.ofMinutes(10));

	private final ApplicationContextRunner contextRunner = new ApplicationContextRunner()
		.withConfiguration(AutoConfigurations.of(ElasticsearchRestClientAutoConfiguration.class));

	@Test
<<<<<<< HEAD
=======
	@SuppressWarnings("deprecation")
	void restHighLevelClientCanQueryElasticsearchNode() {
		this.contextRunner
			.withPropertyValues("spring.elasticsearch.uris=" + elasticsearch.getHttpHostAddress(),
					"spring.elasticsearch.connection-timeout=120s", "spring.elasticsearch.socket-timeout=120s")
			.run((context) -> {
				org.elasticsearch.client.RestHighLevelClient client = context
					.getBean(org.elasticsearch.client.RestHighLevelClient.class);
				Map<String, String> source = new HashMap<>();
				source.put("a", "alpha");
				source.put("b", "bravo");
				IndexRequest index = new IndexRequest("test").id("1").source(source);
				client.index(index, RequestOptions.DEFAULT);
				GetRequest getRequest = new GetRequest("test").id("1");
				assertThat(client.get(getRequest, RequestOptions.DEFAULT).isExists()).isTrue();
			});
	}

	@Test
>>>>>>> df5898a1
	void restClientCanQueryElasticsearchNode() {
		this.contextRunner
			.withPropertyValues("spring.elasticsearch.uris=" + elasticsearch.getHttpHostAddress(),
					"spring.elasticsearch.connection-timeout=120s", "spring.elasticsearch.socket-timeout=120s")
			.run((context) -> {
				RestClient client = context.getBean(RestClient.class);
				Request index = new Request("PUT", "/test/_doc/2");
				index.setJsonEntity("{" + "  \"a\": \"alpha\"," + "  \"b\": \"bravo\"" + "}");
				client.performRequest(index);
				Request getRequest = new Request("GET", "/test/_doc/2");
				Response response = client.performRequest(getRequest);
				try (InputStream input = response.getEntity().getContent()) {
					JsonNode result = new ObjectMapper().readTree(input);
					assertThat(result.path("found").asBoolean()).isTrue();
				}
			});
	}

}<|MERGE_RESOLUTION|>--- conflicted
+++ resolved
@@ -55,28 +55,6 @@
 		.withConfiguration(AutoConfigurations.of(ElasticsearchRestClientAutoConfiguration.class));
 
 	@Test
-<<<<<<< HEAD
-=======
-	@SuppressWarnings("deprecation")
-	void restHighLevelClientCanQueryElasticsearchNode() {
-		this.contextRunner
-			.withPropertyValues("spring.elasticsearch.uris=" + elasticsearch.getHttpHostAddress(),
-					"spring.elasticsearch.connection-timeout=120s", "spring.elasticsearch.socket-timeout=120s")
-			.run((context) -> {
-				org.elasticsearch.client.RestHighLevelClient client = context
-					.getBean(org.elasticsearch.client.RestHighLevelClient.class);
-				Map<String, String> source = new HashMap<>();
-				source.put("a", "alpha");
-				source.put("b", "bravo");
-				IndexRequest index = new IndexRequest("test").id("1").source(source);
-				client.index(index, RequestOptions.DEFAULT);
-				GetRequest getRequest = new GetRequest("test").id("1");
-				assertThat(client.get(getRequest, RequestOptions.DEFAULT).isExists()).isTrue();
-			});
-	}
-
-	@Test
->>>>>>> df5898a1
 	void restClientCanQueryElasticsearchNode() {
 		this.contextRunner
 			.withPropertyValues("spring.elasticsearch.uris=" + elasticsearch.getHttpHostAddress(),
