/*
 * Copyright 2012-2020 the original author or authors.
 *
 * Licensed under the Apache License, Version 2.0 (the "License");
 * you may not use this file except in compliance with the License.
 * You may obtain a copy of the License at
 *
 *      https://www.apache.org/licenses/LICENSE-2.0
 *
 * Unless required by applicable law or agreed to in writing, software
 * distributed under the License is distributed on an "AS IS" BASIS,
 * WITHOUT WARRANTIES OR CONDITIONS OF ANY KIND, either express or implied.
 * See the License for the specific language governing permissions and
 * limitations under the License.
 */

package org.springframework.boot.autoconfigure.web.embedded;

import java.lang.reflect.Modifier;
import java.nio.charset.Charset;
import java.time.Duration;
import java.util.Collections;
import java.util.HashMap;
import java.util.Map;
import java.util.function.Consumer;
import java.util.function.Function;

import io.undertow.UndertowOptions;
import org.xnio.Option;
import org.xnio.Options;

import org.springframework.boot.autoconfigure.web.ServerProperties;
import org.springframework.boot.autoconfigure.web.ServerProperties.Undertow;
import org.springframework.boot.autoconfigure.web.ServerProperties.Undertow.Accesslog;
import org.springframework.boot.cloud.CloudPlatform;
import org.springframework.boot.context.properties.PropertyMapper;
import org.springframework.boot.web.embedded.undertow.ConfigurableUndertowWebServerFactory;
import org.springframework.boot.web.server.WebServerFactoryCustomizer;
import org.springframework.core.Ordered;
import org.springframework.core.env.Environment;
import org.springframework.util.Assert;
import org.springframework.util.ClassUtils;
import org.springframework.util.ReflectionUtils;
import org.springframework.util.unit.DataSize;

/**
 * Customization for Undertow-specific features common for both Servlet and Reactive
 * servers.
 *
 * @author Brian Clozel
 * @author Yulin Qin
 * @author Stephane Nicoll
 * @author Phillip Webb
 * @author Arstiom Yudovin
 * @author Rafiullah Hamedy
 * @author HaiTao Zhang
 * @since 2.0.0
 */
public class UndertowWebServerFactoryCustomizer
		implements WebServerFactoryCustomizer<ConfigurableUndertowWebServerFactory>, Ordered {

	private final Environment environment;

	private final ServerProperties serverProperties;

	public UndertowWebServerFactoryCustomizer(Environment environment, ServerProperties serverProperties) {
		this.environment = environment;
		this.serverProperties = serverProperties;
	}

	@Override
	public int getOrder() {
		return 0;
	}

	@Override
	public void customize(ConfigurableUndertowWebServerFactory factory) {
		PropertyMapper map = PropertyMapper.get().alwaysApplyingWhenNonNull();
		ServerOptions options = new ServerOptions(factory);
		ServerProperties properties = this.serverProperties;
		map.from(properties::getMaxHttpHeaderSize).asInt(DataSize::toBytes).when(this::isPositive)
				.to(options.option(UndertowOptions.MAX_HEADER_SIZE));
		mapUndertowProperties(factory, options);
		mapAccessLogProperties(factory);
		map.from(this::getOrDeduceUseForwardHeaders).to(factory::setUseForwardHeaders);
	}

	private void mapUndertowProperties(ConfigurableUndertowWebServerFactory factory, ServerOptions serverOptions) {
		PropertyMapper map = PropertyMapper.get().alwaysApplyingWhenNonNull();
		Undertow properties = this.serverProperties.getUndertow();
		map.from(properties::getBufferSize).whenNonNull().asInt(DataSize::toBytes).to(factory::setBufferSize);
		ServerProperties.Undertow.Threads threadProperties = properties.getThreads();
		map.from(threadProperties::getIo).to(factory::setIoThreads);
		map.from(threadProperties::getWorker).to(factory::setWorkerThreads);
		map.from(properties::getDirectBuffers).to(factory::setUseDirectBuffers);
		map.from(properties::getMaxHttpPostSize).as(DataSize::toBytes).when(this::isPositive)
				.to(serverOptions.option(UndertowOptions.MAX_ENTITY_SIZE));
		map.from(properties::getMaxParameters).to(serverOptions.option(UndertowOptions.MAX_PARAMETERS));
		map.from(properties::getMaxHeaders).to(serverOptions.option(UndertowOptions.MAX_HEADERS));
		map.from(properties::getMaxCookies).to(serverOptions.option(UndertowOptions.MAX_COOKIES));
		map.from(properties::isAllowEncodedSlash).to(serverOptions.option(UndertowOptions.ALLOW_ENCODED_SLASH));
		map.from(properties::isDecodeUrl).to(serverOptions.option(UndertowOptions.DECODE_URL));
		map.from(properties::getUrlCharset).as(Charset::name).to(serverOptions.option(UndertowOptions.URL_CHARSET));
		map.from(properties::isAlwaysSetKeepAlive).to(serverOptions.option(UndertowOptions.ALWAYS_SET_KEEP_ALIVE));
		map.from(properties::getNoRequestTimeout).asInt(Duration::toMillis)
				.to(serverOptions.option(UndertowOptions.NO_REQUEST_TIMEOUT));
		map.from(properties.getOptions()::getServer).to(serverOptions.forEach(serverOptions::option));
		SocketOptions socketOptions = new SocketOptions(factory);
		map.from(properties.getOptions()::getSocket).to(socketOptions.forEach(socketOptions::option));
	}

	private boolean isPositive(Number value) {
		return value.longValue() > 0;
	}

	private void mapAccessLogProperties(ConfigurableUndertowWebServerFactory factory) {
		Accesslog properties = this.serverProperties.getUndertow().getAccesslog();
		PropertyMapper map = PropertyMapper.get().alwaysApplyingWhenNonNull();
		map.from(properties::isEnabled).to(factory::setAccessLogEnabled);
		map.from(properties::getDir).to(factory::setAccessLogDirectory);
		map.from(properties::getPattern).to(factory::setAccessLogPattern);
		map.from(properties::getPrefix).to(factory::setAccessLogPrefix);
		map.from(properties::getSuffix).to(factory::setAccessLogSuffix);
		map.from(properties::isRotate).to(factory::setAccessLogRotate);
	}

	private boolean getOrDeduceUseForwardHeaders() {
		if (this.serverProperties.getForwardHeadersStrategy() == null) {
			CloudPlatform platform = CloudPlatform.getActive(this.environment);
			return platform != null && platform.isUsingForwardHeaders();
		}
		return this.serverProperties.getForwardHeadersStrategy().equals(ServerProperties.ForwardHeadersStrategy.NATIVE);
	}

	private abstract static class AbstractOptions {

		private final Class<?> source;

		private final Map<String, Option<?>> nameLookup;

		private final ConfigurableUndertowWebServerFactory factory;

		AbstractOptions(Class<?> source, ConfigurableUndertowWebServerFactory factory) {
			Map<String, Option<?>> lookup = new HashMap<>();
			ReflectionUtils.doWithLocalFields(source, (field) -> {
				int modifiers = field.getModifiers();
				if (Modifier.isPublic(modifiers) && Modifier.isStatic(modifiers)
						&& Option.class.isAssignableFrom(field.getType())) {
					try {
						Option<?> option = (Option<?>) field.get(null);
						lookup.put(getCanonicalName(field.getName()), option);
					}
					catch (IllegalAccessException ex) {
					}
				}
			});
			this.source = source;
			this.nameLookup = Collections.unmodifiableMap(lookup);
			this.factory = factory;
		}

		protected ConfigurableUndertowWebServerFactory getFactory() {
			return this.factory;
		}

		@SuppressWarnings("unchecked")
		<T> Consumer<Map<String, String>> forEach(Function<Option<T>, Consumer<T>> function) {
<<<<<<< HEAD
			return (map) -> map.forEach((key, value) -> {
				Option<T> option = (Option<T>) this.nameLookup.get(getCanonicalName(key));
				Assert.state(option != null,
						"Unable to find '" + key + "' in " + ClassUtils.getShortClassName(this.source));
				T parsed = option.parseValue(value, getClass().getClassLoader());
				function.apply(option).accept(parsed);
			});
=======
			return (map) -> {
				map.forEach((key, value) -> {
					Option<T> option = (Option<T>) this.nameLookup.get(getCanonicalName(key));
					Assert.state(option != null,
							"Unable to find '" + key + "' in " + ClassUtils.getShortName(this.source));
					T parsed = option.parseValue(value, getClass().getClassLoader());
					function.apply(option).accept(parsed);
				});
			};
>>>>>>> 5b0f22e8
		}

		private static String getCanonicalName(String name) {
			StringBuilder canonicalName = new StringBuilder(name.length());
			name.chars().filter(Character::isLetterOrDigit).map(Character::toLowerCase)
					.forEach((c) -> canonicalName.append((char) c));
			return canonicalName.toString();
		}

	}

	/**
	 * {@link ConfigurableUndertowWebServerFactory} wrapper that makes it easier to apply
	 * {@link UndertowOptions server options}.
	 */
	private static class ServerOptions extends AbstractOptions {

		ServerOptions(ConfigurableUndertowWebServerFactory factory) {
			super(UndertowOptions.class, factory);
		}

		<T> Consumer<T> option(Option<T> option) {
			return (value) -> getFactory().addBuilderCustomizers((builder) -> builder.setServerOption(option, value));
		}

	}

	/**
	 * {@link ConfigurableUndertowWebServerFactory} wrapper that makes it easier to apply
	 * {@link Options socket options}.
	 */
	private static class SocketOptions extends AbstractOptions {

		SocketOptions(ConfigurableUndertowWebServerFactory factory) {
			super(Options.class, factory);
		}

		<T> Consumer<T> option(Option<T> option) {
			return (value) -> getFactory().addBuilderCustomizers((builder) -> builder.setSocketOption(option, value));
		}

	}

}<|MERGE_RESOLUTION|>--- conflicted
+++ resolved
@@ -165,25 +165,13 @@
 
 		@SuppressWarnings("unchecked")
 		<T> Consumer<Map<String, String>> forEach(Function<Option<T>, Consumer<T>> function) {
-<<<<<<< HEAD
 			return (map) -> map.forEach((key, value) -> {
 				Option<T> option = (Option<T>) this.nameLookup.get(getCanonicalName(key));
 				Assert.state(option != null,
-						"Unable to find '" + key + "' in " + ClassUtils.getShortClassName(this.source));
+						"Unable to find '" + key + "' in " + ClassUtils.getShortName(this.source));
 				T parsed = option.parseValue(value, getClass().getClassLoader());
 				function.apply(option).accept(parsed);
 			});
-=======
-			return (map) -> {
-				map.forEach((key, value) -> {
-					Option<T> option = (Option<T>) this.nameLookup.get(getCanonicalName(key));
-					Assert.state(option != null,
-							"Unable to find '" + key + "' in " + ClassUtils.getShortName(this.source));
-					T parsed = option.parseValue(value, getClass().getClassLoader());
-					function.apply(option).accept(parsed);
-				});
-			};
->>>>>>> 5b0f22e8
 		}
 
 		private static String getCanonicalName(String name) {
