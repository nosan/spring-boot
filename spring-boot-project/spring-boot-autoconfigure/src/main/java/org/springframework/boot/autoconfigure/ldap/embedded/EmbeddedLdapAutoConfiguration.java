/*
 * Copyright 2012-2023 the original author or authors.
 *
 * Licensed under the Apache License, Version 2.0 (the "License");
 * you may not use this file except in compliance with the License.
 * You may obtain a copy of the License at
 *
 *      https://www.apache.org/licenses/LICENSE-2.0
 *
 * Unless required by applicable law or agreed to in writing, software
 * distributed under the License is distributed on an "AS IS" BASIS,
 * WITHOUT WARRANTIES OR CONDITIONS OF ANY KIND, either express or implied.
 * See the License for the specific language governing permissions and
 * limitations under the License.
 */

package org.springframework.boot.autoconfigure.ldap.embedded;

import java.io.InputStream;
import java.util.Collections;
import java.util.HashMap;
import java.util.List;
import java.util.Map;

import com.unboundid.ldap.listener.InMemoryDirectoryServer;
import com.unboundid.ldap.listener.InMemoryDirectoryServerConfig;
import com.unboundid.ldap.listener.InMemoryListenerConfig;
import com.unboundid.ldap.sdk.LDAPException;
import com.unboundid.ldap.sdk.schema.Schema;
import com.unboundid.ldif.LDIFReader;
import jakarta.annotation.PreDestroy;

import org.springframework.aot.hint.RuntimeHints;
import org.springframework.aot.hint.RuntimeHintsRegistrar;
import org.springframework.boot.autoconfigure.AutoConfiguration;
import org.springframework.boot.autoconfigure.EnableAutoConfiguration;
import org.springframework.boot.autoconfigure.condition.ConditionMessage;
import org.springframework.boot.autoconfigure.condition.ConditionMessage.Builder;
import org.springframework.boot.autoconfigure.condition.ConditionOutcome;
import org.springframework.boot.autoconfigure.condition.ConditionalOnClass;
import org.springframework.boot.autoconfigure.condition.ConditionalOnMissingBean;
import org.springframework.boot.autoconfigure.condition.SpringBootCondition;
import org.springframework.boot.autoconfigure.ldap.LdapAutoConfiguration;
import org.springframework.boot.autoconfigure.ldap.LdapProperties;
import org.springframework.boot.autoconfigure.ldap.embedded.EmbeddedLdapAutoConfiguration.EmbeddedLdapAutoConfigurationRuntimeHints;
import org.springframework.boot.context.properties.EnableConfigurationProperties;
import org.springframework.boot.context.properties.bind.Bindable;
import org.springframework.boot.context.properties.bind.Binder;
import org.springframework.context.ApplicationContext;
import org.springframework.context.ConfigurableApplicationContext;
import org.springframework.context.annotation.Bean;
import org.springframework.context.annotation.ConditionContext;
import org.springframework.context.annotation.Conditional;
import org.springframework.context.annotation.Configuration;
import org.springframework.context.annotation.DependsOn;
import org.springframework.context.annotation.ImportRuntimeHints;
import org.springframework.core.env.Environment;
import org.springframework.core.env.MapPropertySource;
import org.springframework.core.env.MutablePropertySources;
import org.springframework.core.env.PropertySource;
import org.springframework.core.io.Resource;
import org.springframework.core.type.AnnotatedTypeMetadata;
import org.springframework.ldap.core.ContextSource;
import org.springframework.ldap.core.support.LdapContextSource;
import org.springframework.util.StringUtils;

/**
 * {@link EnableAutoConfiguration Auto-configuration} for Embedded LDAP.
 *
 * @author Eddú Meléndez
 * @author Mathieu Ouellet
 * @author Raja Kolli
 * @since 1.5.0
 */
@AutoConfiguration(before = LdapAutoConfiguration.class)
@EnableConfigurationProperties({ LdapProperties.class, EmbeddedLdapProperties.class })
@ConditionalOnClass(InMemoryDirectoryServer.class)
@Conditional(EmbeddedLdapAutoConfiguration.EmbeddedLdapCondition.class)
@ImportRuntimeHints(EmbeddedLdapAutoConfigurationRuntimeHints.class)
public class EmbeddedLdapAutoConfiguration {

	private static final String PROPERTY_SOURCE_NAME = "ldap.ports";

	private final EmbeddedLdapProperties embeddedProperties;

	private InMemoryDirectoryServer server;

	public EmbeddedLdapAutoConfiguration(EmbeddedLdapProperties embeddedProperties) {
		this.embeddedProperties = embeddedProperties;
	}

	@Bean
	public InMemoryDirectoryServer directoryServer(ApplicationContext applicationContext) throws LDAPException {
		String[] baseDn = StringUtils.toStringArray(this.embeddedProperties.getBaseDn());
		InMemoryDirectoryServerConfig config = new InMemoryDirectoryServerConfig(baseDn);
		if (this.embeddedProperties.getCredential().isAvailable()) {
			config.addAdditionalBindCredentials(this.embeddedProperties.getCredential().getUsername(),
					this.embeddedProperties.getCredential().getPassword());
		}
		setSchema(config);
		InMemoryListenerConfig listenerConfig = InMemoryListenerConfig.createLDAPConfig("LDAP",
				this.embeddedProperties.getPort());
		config.setListenerConfigs(listenerConfig);
		this.server = new InMemoryDirectoryServer(config);
		importLdif(applicationContext);
		this.server.startListening();
		setPortProperty(applicationContext, this.server.getListenPort());
		return this.server;
	}

	private void setSchema(InMemoryDirectoryServerConfig config) {
		if (!this.embeddedProperties.getValidation().isEnabled()) {
			config.setSchema(null);
			return;
		}
		Resource schema = this.embeddedProperties.getValidation().getSchema();
		if (schema != null) {
			setSchema(config, schema);
		}
	}

	private void setSchema(InMemoryDirectoryServerConfig config, Resource resource) {
		try {
			Schema defaultSchema = Schema.getDefaultStandardSchema();
			Schema schema = Schema.getSchema(resource.getInputStream());
			config.setSchema(Schema.mergeSchemas(defaultSchema, schema));
		}
		catch (Exception ex) {
			throw new IllegalStateException("Unable to load schema " + resource.getDescription(), ex);
		}
	}

	private void importLdif(ApplicationContext applicationContext) {
		String location = this.embeddedProperties.getLdif();
		if (StringUtils.hasText(location)) {
			try {
				Resource resource = applicationContext.getResource(location);
				if (resource.exists()) {
					try (InputStream inputStream = resource.getInputStream()) {
						this.server.importFromLDIF(true, new LDIFReader(inputStream));
					}
				}
			}
			catch (Exception ex) {
				throw new IllegalStateException("Unable to load LDIF " + location, ex);
			}
		}
	}

	private void setPortProperty(ApplicationContext context, int port) {
<<<<<<< HEAD
		if (context instanceof ConfigurableApplicationContext configurableContext) {
			MutablePropertySources sources = configurableContext.getEnvironment().getPropertySources();
=======
		if (context instanceof ConfigurableApplicationContext) {
			MutablePropertySources sources = ((ConfigurableApplicationContext) context).getEnvironment()
				.getPropertySources();
>>>>>>> df5898a1
			getLdapPorts(sources).put("local.ldap.port", port);
		}
		if (context.getParent() != null) {
			setPortProperty(context.getParent(), port);
		}
	}

	@SuppressWarnings("unchecked")
	private Map<String, Object> getLdapPorts(MutablePropertySources sources) {
		PropertySource<?> propertySource = sources.get(PROPERTY_SOURCE_NAME);
		if (propertySource == null) {
			propertySource = new MapPropertySource(PROPERTY_SOURCE_NAME, new HashMap<>());
			sources.addFirst(propertySource);
		}
		return (Map<String, Object>) propertySource.getSource();
	}

	@PreDestroy
	public void close() {
		if (this.server != null) {
			this.server.shutDown(true);
		}
	}

	/**
	 * {@link SpringBootCondition} to determine when to apply embedded LDAP
	 * auto-configuration.
	 */
	static class EmbeddedLdapCondition extends SpringBootCondition {

		private static final Bindable<List<String>> STRING_LIST = Bindable.listOf(String.class);

		@Override
		public ConditionOutcome getMatchOutcome(ConditionContext context, AnnotatedTypeMetadata metadata) {
			Builder message = ConditionMessage.forCondition("Embedded LDAP");
			Environment environment = context.getEnvironment();
			if (environment != null && !Binder.get(environment)
				.bind("spring.ldap.embedded.base-dn", STRING_LIST)
				.orElseGet(Collections::emptyList)
				.isEmpty()) {
				return ConditionOutcome.match(message.because("Found base-dn property"));
			}
			return ConditionOutcome.noMatch(message.because("No base-dn property found"));
		}

	}

	@Configuration(proxyBeanMethods = false)
	@ConditionalOnClass(ContextSource.class)
	static class EmbeddedLdapContextConfiguration {

		@Bean
		@DependsOn("directoryServer")
		@ConditionalOnMissingBean
		LdapContextSource ldapContextSource(Environment environment, LdapProperties properties,
				EmbeddedLdapProperties embeddedProperties) {
			LdapContextSource source = new LdapContextSource();
			source.setBase(properties.getBase());
			if (embeddedProperties.getCredential().isAvailable()) {
				source.setUserDn(embeddedProperties.getCredential().getUsername());
				source.setPassword(embeddedProperties.getCredential().getPassword());
			}
			source.setUrls(properties.determineUrls(environment));
			return source;
		}

	}

	static class EmbeddedLdapAutoConfigurationRuntimeHints implements RuntimeHintsRegistrar {

		@Override
		public void registerHints(RuntimeHints hints, ClassLoader classLoader) {
			hints.resources().registerPatternIfPresent(classLoader, "schema.ldif",
					(hint) -> hint.includes("schema.ldif"));
		}

	}

}<|MERGE_RESOLUTION|>--- conflicted
+++ resolved
@@ -148,14 +148,8 @@
 	}
 
 	private void setPortProperty(ApplicationContext context, int port) {
-<<<<<<< HEAD
 		if (context instanceof ConfigurableApplicationContext configurableContext) {
 			MutablePropertySources sources = configurableContext.getEnvironment().getPropertySources();
-=======
-		if (context instanceof ConfigurableApplicationContext) {
-			MutablePropertySources sources = ((ConfigurableApplicationContext) context).getEnvironment()
-				.getPropertySources();
->>>>>>> df5898a1
 			getLdapPorts(sources).put("local.ldap.port", port);
 		}
 		if (context.getParent() != null) {
@@ -228,8 +222,8 @@
 
 		@Override
 		public void registerHints(RuntimeHints hints, ClassLoader classLoader) {
-			hints.resources().registerPatternIfPresent(classLoader, "schema.ldif",
-					(hint) -> hint.includes("schema.ldif"));
+			hints.resources()
+				.registerPatternIfPresent(classLoader, "schema.ldif", (hint) -> hint.includes("schema.ldif"));
 		}
 
 	}
