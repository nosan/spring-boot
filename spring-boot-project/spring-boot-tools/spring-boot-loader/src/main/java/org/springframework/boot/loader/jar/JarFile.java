/*
 * Copyright 2012-2022 the original author or authors.
 *
 * Licensed under the Apache License, Version 2.0 (the "License");
 * you may not use this file except in compliance with the License.
 * You may obtain a copy of the License at
 *
 *      https://www.apache.org/licenses/LICENSE-2.0
 *
 * Unless required by applicable law or agreed to in writing, software
 * distributed under the License is distributed on an "AS IS" BASIS,
 * WITHOUT WARRANTIES OR CONDITIONS OF ANY KIND, either express or implied.
 * See the License for the specific language governing permissions and
 * limitations under the License.
 */

package org.springframework.boot.loader.jar;

import java.io.File;
import java.io.FilePermission;
import java.io.IOException;
import java.io.InputStream;
import java.lang.ref.SoftReference;
import java.net.MalformedURLException;
import java.net.URL;
import java.net.URLStreamHandler;
import java.net.URLStreamHandlerFactory;
import java.security.Permission;
import java.util.ArrayList;
import java.util.Collections;
import java.util.Enumeration;
import java.util.Iterator;
import java.util.List;
import java.util.Spliterator;
import java.util.Spliterators;
import java.util.function.Supplier;
import java.util.jar.Manifest;
import java.util.stream.Stream;
import java.util.stream.StreamSupport;
import java.util.zip.ZipEntry;

import org.springframework.boot.loader.data.RandomAccessData;
import org.springframework.boot.loader.data.RandomAccessDataFile;

/**
 * Extended variant of {@link java.util.jar.JarFile} that behaves in the same way but
 * offers the following additional functionality.
 * <ul>
 * <li>A nested {@link JarFile} can be {@link #getNestedJarFile(ZipEntry) obtained} based
 * on any directory entry.</li>
 * <li>A nested {@link JarFile} can be {@link #getNestedJarFile(ZipEntry) obtained} for
 * embedded JAR files (as long as their entry is not compressed).</li>
 * </ul>
 *
 * @author Phillip Webb
 * @author Andy Wilkinson
 * @since 1.0.0
 */
public class JarFile extends AbstractJarFile implements Iterable<java.util.jar.JarEntry> {

	private static final String MANIFEST_NAME = "META-INF/MANIFEST.MF";

	private static final String PROTOCOL_HANDLER = "java.protocol.handler.pkgs";

	private static final String HANDLERS_PACKAGE = "org.springframework.boot.loader";

	private static final AsciiBytes META_INF = new AsciiBytes("META-INF/");

	private static final AsciiBytes SIGNATURE_FILE_EXTENSION = new AsciiBytes(".SF");

	private static final String READ_ACTION = "read";

	private final RandomAccessDataFile rootFile;

	private final String pathFromRoot;

	private final RandomAccessData data;

	private final JarFileType type;

	private URL url;

	private String urlString;

	private JarFileEntries entries;

	private Supplier<Manifest> manifestSupplier;

	private SoftReference<Manifest> manifest;

	private boolean signed;

	private String comment;

	private volatile boolean closed;

	private volatile JarFileWrapper wrapper;

	private final List<JarFile> nestedJars = Collections.synchronizedList(new ArrayList<>());

	/**
	 * Create a new {@link JarFile} backed by the specified file.
	 * @param file the root jar file
	 * @throws IOException if the file cannot be read
	 */
	public JarFile(File file) throws IOException {
		this(new RandomAccessDataFile(file));
	}

	/**
	 * Create a new {@link JarFile} backed by the specified file.
	 * @param file the root jar file
	 * @throws IOException if the file cannot be read
	 */
	JarFile(RandomAccessDataFile file) throws IOException {
		this(file, "", file, JarFileType.DIRECT);
	}

	/**
	 * Private constructor used to create a new {@link JarFile} either directly or from a
	 * nested entry.
	 * @param rootFile the root jar file
	 * @param pathFromRoot the name of this file
	 * @param data the underlying data
	 * @param type the type of the jar file
	 * @throws IOException if the file cannot be read
	 */
	private JarFile(RandomAccessDataFile rootFile, String pathFromRoot, RandomAccessData data, JarFileType type)
			throws IOException {
		this(rootFile, pathFromRoot, data, null, type, null);
	}

	private JarFile(RandomAccessDataFile rootFile, String pathFromRoot, RandomAccessData data, JarEntryFilter filter,
			JarFileType type, Supplier<Manifest> manifestSupplier) throws IOException {
		super(rootFile.getFile());
<<<<<<< HEAD
		super.close();
=======
>>>>>>> bcbcc53a
		this.rootFile = rootFile;
		this.pathFromRoot = pathFromRoot;
		CentralDirectoryParser parser = new CentralDirectoryParser();
		this.entries = parser.addVisitor(new JarFileEntries(this, filter));
		this.type = type;
		parser.addVisitor(centralDirectoryVisitor());
		try {
			this.data = parser.parse(data, filter == null);
		}
		catch (RuntimeException ex) {
			try {
				close();
			}
			catch (IOException ioex) {
			}
			throw ex;
		}
		this.manifestSupplier = (manifestSupplier != null) ? manifestSupplier : () -> {
			try (InputStream inputStream = getInputStream(MANIFEST_NAME)) {
				if (inputStream == null) {
					return null;
				}
				return new Manifest(inputStream);
			}
			catch (IOException ex) {
				throw new RuntimeException(ex);
			}
		};
	}

	private CentralDirectoryVisitor centralDirectoryVisitor() {
		return new CentralDirectoryVisitor() {

			@Override
			public void visitStart(CentralDirectoryEndRecord endRecord, RandomAccessData centralDirectoryData) {
				JarFile.this.comment = endRecord.getComment();
			}

			@Override
			public void visitFileHeader(CentralDirectoryFileHeader fileHeader, long dataOffset) {
				AsciiBytes name = fileHeader.getName();
				if (name.startsWith(META_INF) && name.endsWith(SIGNATURE_FILE_EXTENSION)) {
					JarFile.this.signed = true;
				}
			}

			@Override
			public void visitEnd() {
			}

		};
	}

	JarFileWrapper getWrapper() throws IOException {
		JarFileWrapper wrapper = this.wrapper;
		if (wrapper == null) {
			synchronized (this) {
				if (this.wrapper != null) {
					return this.wrapper;
				}
				wrapper = new JarFileWrapper(this);
				this.wrapper = wrapper;
			}
		}
		return wrapper;
	}

	@Override
	Permission getPermission() {
		return new FilePermission(this.rootFile.getFile().getPath(), READ_ACTION);
	}

	protected final RandomAccessDataFile getRootJarFile() {
		return this.rootFile;
	}

	RandomAccessData getData() {
		return this.data;
	}

	@Override
	public Manifest getManifest() throws IOException {
		Manifest manifest = (this.manifest != null) ? this.manifest.get() : null;
		if (manifest == null) {
			try {
				manifest = this.manifestSupplier.get();
			}
			catch (RuntimeException ex) {
				throw new IOException(ex);
			}
			this.manifest = new SoftReference<>(manifest);
		}
		return manifest;
	}

	@Override
	public Enumeration<java.util.jar.JarEntry> entries() {
		return new JarEntryEnumeration(this.entries.iterator());
	}

	@Override
	public Stream<java.util.jar.JarEntry> stream() {
		Spliterator<java.util.jar.JarEntry> spliterator = Spliterators.spliterator(iterator(), size(),
				Spliterator.ORDERED | Spliterator.DISTINCT | Spliterator.IMMUTABLE | Spliterator.NONNULL);
		return StreamSupport.stream(spliterator, false);
	}

	/**
	 * Return an iterator for the contained entries.
	 * @since 2.3.0
	 * @see java.lang.Iterable#iterator()
	 */
	@Override
	@SuppressWarnings({ "unchecked", "rawtypes" })
	public Iterator<java.util.jar.JarEntry> iterator() {
		return (Iterator) this.entries.iterator(this::ensureOpen);
	}

	public JarEntry getJarEntry(CharSequence name) {
		return this.entries.getEntry(name);
	}

	@Override
	public JarEntry getJarEntry(String name) {
		return (JarEntry) getEntry(name);
	}

	public boolean containsEntry(String name) {
		return this.entries.containsEntry(name);
	}

	@Override
	public ZipEntry getEntry(String name) {
		ensureOpen();
		return this.entries.getEntry(name);
	}

	@Override
	InputStream getInputStream() throws IOException {
		return this.data.getInputStream();
	}

	@Override
	public synchronized InputStream getInputStream(ZipEntry entry) throws IOException {
		ensureOpen();
		if (entry instanceof JarEntry) {
			return this.entries.getInputStream((JarEntry) entry);
		}
		return getInputStream((entry != null) ? entry.getName() : null);
	}

	InputStream getInputStream(String name) throws IOException {
		return this.entries.getInputStream(name);
	}

	/**
	 * Return a nested {@link JarFile} loaded from the specified entry.
	 * @param entry the zip entry
	 * @return a {@link JarFile} for the entry
	 * @throws IOException if the nested jar file cannot be read
	 */
	public synchronized JarFile getNestedJarFile(ZipEntry entry) throws IOException {
		return getNestedJarFile((JarEntry) entry);
	}

	/**
	 * Return a nested {@link JarFile} loaded from the specified entry.
	 * @param entry the zip entry
	 * @return a {@link JarFile} for the entry
	 * @throws IOException if the nested jar file cannot be read
	 */
	public synchronized JarFile getNestedJarFile(JarEntry entry) throws IOException {
		try {
			return createJarFileFromEntry(entry);
		}
		catch (Exception ex) {
			throw new IOException("Unable to open nested jar file '" + entry.getName() + "'", ex);
		}
	}

	private JarFile createJarFileFromEntry(JarEntry entry) throws IOException {
		if (entry.isDirectory()) {
			return createJarFileFromDirectoryEntry(entry);
		}
		return createJarFileFromFileEntry(entry);
	}

	private JarFile createJarFileFromDirectoryEntry(JarEntry entry) throws IOException {
		AsciiBytes name = entry.getAsciiBytesName();
		JarEntryFilter filter = (candidate) -> {
			if (candidate.startsWith(name) && !candidate.equals(name)) {
				return candidate.substring(name.length());
			}
			return null;
		};
		return new JarFile(this.rootFile, this.pathFromRoot + "!/" + entry.getName().substring(0, name.length() - 1),
				this.data, filter, JarFileType.NESTED_DIRECTORY, this.manifestSupplier);
	}

	private JarFile createJarFileFromFileEntry(JarEntry entry) throws IOException {
		if (entry.getMethod() != ZipEntry.STORED) {
			throw new IllegalStateException(
					"Unable to open nested entry '" + entry.getName() + "'. It has been compressed and nested "
							+ "jar files must be stored without compression. Please check the "
							+ "mechanism used to create your executable jar file");
		}
		RandomAccessData entryData = this.entries.getEntryData(entry.getName());
		JarFile nestedJar = new JarFile(this.rootFile, this.pathFromRoot + "!/" + entry.getName(), entryData,
				JarFileType.NESTED_JAR);
		this.nestedJars.add(nestedJar);
		return nestedJar;
	}

	@Override
	public String getComment() {
		ensureOpen();
		return this.comment;
	}

	@Override
	public int size() {
		ensureOpen();
		return this.entries.getSize();
	}

	@Override
	public void close() throws IOException {
		if (this.closed) {
			return;
		}
		synchronized (this) {
			super.close();
			if (this.type == JarFileType.DIRECT) {
				this.rootFile.close();
			}
			if (this.wrapper != null) {
				this.wrapper.close();
			}
			for (JarFile nestedJar : this.nestedJars) {
				nestedJar.close();
			}
			this.closed = true;
		}
	}

	private void ensureOpen() {
		if (this.closed) {
			throw new IllegalStateException("zip file closed");
		}
	}

	boolean isClosed() {
		return this.closed;
	}

	String getUrlString() throws MalformedURLException {
		if (this.urlString == null) {
			this.urlString = getUrl().toString();
		}
		return this.urlString;
	}

	@Override
	public URL getUrl() throws MalformedURLException {
		if (this.url == null) {
			String file = this.rootFile.getFile().toURI() + this.pathFromRoot + "!/";
			file = file.replace("file:////", "file://"); // Fix UNC paths
			this.url = new URL("jar", "", -1, file, new Handler(this));
		}
		return this.url;
	}

	@Override
	public String toString() {
		return getName();
	}

	@Override
	public String getName() {
		return this.rootFile.getFile() + this.pathFromRoot;
	}

	boolean isSigned() {
		return this.signed;
	}

	JarEntryCertification getCertification(JarEntry entry) {
		try {
			return this.entries.getCertification(entry);
		}
		catch (IOException ex) {
			throw new IllegalStateException(ex);
		}
	}

	public void clearCache() {
		this.entries.clearCache();
	}

	protected String getPathFromRoot() {
		return this.pathFromRoot;
	}

	@Override
	JarFileType getType() {
		return this.type;
	}

	/**
	 * Register a {@literal 'java.protocol.handler.pkgs'} property so that a
	 * {@link URLStreamHandler} will be located to deal with jar URLs.
	 */
	public static void registerUrlProtocolHandler() {
		Handler.captureJarContextUrl();
		String handlers = System.getProperty(PROTOCOL_HANDLER, "");
		System.setProperty(PROTOCOL_HANDLER,
				((handlers == null || handlers.isEmpty()) ? HANDLERS_PACKAGE : handlers + "|" + HANDLERS_PACKAGE));
		resetCachedUrlHandlers();
	}

	/**
	 * Reset any cached handlers just in case a jar protocol has already been used. We
	 * reset the handler by trying to set a null {@link URLStreamHandlerFactory} which
	 * should have no effect other than clearing the handlers cache.
	 */
	private static void resetCachedUrlHandlers() {
		try {
			URL.setURLStreamHandlerFactory(null);
		}
		catch (Error ex) {
			// Ignore
		}
	}

	/**
	 * An {@link Enumeration} on {@linkplain java.util.jar.JarEntry jar entries}.
	 */
	private static class JarEntryEnumeration implements Enumeration<java.util.jar.JarEntry> {

		private final Iterator<JarEntry> iterator;

		JarEntryEnumeration(Iterator<JarEntry> iterator) {
			this.iterator = iterator;
		}

		@Override
		public boolean hasMoreElements() {
			return this.iterator.hasNext();
		}

		@Override
		public java.util.jar.JarEntry nextElement() {
			return this.iterator.next();
		}

	}

}<|MERGE_RESOLUTION|>--- conflicted
+++ resolved
@@ -133,10 +133,6 @@
 	private JarFile(RandomAccessDataFile rootFile, String pathFromRoot, RandomAccessData data, JarEntryFilter filter,
 			JarFileType type, Supplier<Manifest> manifestSupplier) throws IOException {
 		super(rootFile.getFile());
-<<<<<<< HEAD
-		super.close();
-=======
->>>>>>> bcbcc53a
 		this.rootFile = rootFile;
 		this.pathFromRoot = pathFromRoot;
 		CentralDirectoryParser parser = new CentralDirectoryParser();
