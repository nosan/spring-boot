/*
 * Copyright 2012-2022 the original author or authors.
 *
 * Licensed under the Apache License, Version 2.0 (the "License");
 * you may not use this file except in compliance with the License.
 * You may obtain a copy of the License at
 *
 *      https://www.apache.org/licenses/LICENSE-2.0
 *
 * Unless required by applicable law or agreed to in writing, software
 * distributed under the License is distributed on an "AS IS" BASIS,
 * WITHOUT WARRANTIES OR CONDITIONS OF ANY KIND, either express or implied.
 * See the License for the specific language governing permissions and
 * limitations under the License.
 */

package org.springframework.boot.devtools.autoconfigure;

import java.io.File;
import java.net.URL;
import java.util.List;

import org.apache.commons.logging.Log;
import org.apache.commons.logging.LogFactory;

<<<<<<< HEAD
import org.springframework.boot.autoconfigure.AutoConfiguration;
=======
>>>>>>> 348b2c28
import org.springframework.boot.autoconfigure.EnableAutoConfiguration;
import org.springframework.boot.autoconfigure.condition.ConditionalOnMissingBean;
import org.springframework.boot.autoconfigure.condition.ConditionalOnProperty;
import org.springframework.boot.context.properties.EnableConfigurationProperties;
import org.springframework.boot.devtools.autoconfigure.DevToolsProperties.Restart;
import org.springframework.boot.devtools.classpath.ClassPathChangedEvent;
import org.springframework.boot.devtools.classpath.ClassPathFileSystemWatcher;
import org.springframework.boot.devtools.classpath.ClassPathRestartStrategy;
import org.springframework.boot.devtools.classpath.PatternClassPathRestartStrategy;
import org.springframework.boot.devtools.filewatch.FileSystemWatcher;
import org.springframework.boot.devtools.filewatch.FileSystemWatcherFactory;
import org.springframework.boot.devtools.filewatch.SnapshotStateRepository;
import org.springframework.boot.devtools.livereload.LiveReloadServer;
import org.springframework.boot.devtools.restart.ConditionalOnInitializedRestarter;
import org.springframework.boot.devtools.restart.RestartScope;
import org.springframework.boot.devtools.restart.Restarter;
import org.springframework.context.ApplicationEvent;
import org.springframework.context.ApplicationListener;
import org.springframework.context.annotation.Bean;
import org.springframework.context.annotation.Configuration;
import org.springframework.context.annotation.Lazy;
import org.springframework.context.event.ContextRefreshedEvent;
import org.springframework.context.event.GenericApplicationListener;
import org.springframework.core.ResolvableType;
import org.springframework.core.log.LogMessage;
import org.springframework.util.StringUtils;

/**
 * {@link EnableAutoConfiguration Auto-configuration} for local development support.
 *
 * @author Phillip Webb
 * @author Andy Wilkinson
 * @author Vladimir Tsanev
 * @since 1.3.0
 */
@AutoConfiguration
@ConditionalOnInitializedRestarter
@EnableConfigurationProperties(DevToolsProperties.class)
public class LocalDevToolsAutoConfiguration {

	/**
	 * Local LiveReload configuration.
	 */
	@Configuration(proxyBeanMethods = false)
	@ConditionalOnProperty(prefix = "spring.devtools.livereload", name = "enabled", matchIfMissing = true)
	static class LiveReloadConfiguration {

		@Bean
		@RestartScope
		@ConditionalOnMissingBean
		LiveReloadServer liveReloadServer(DevToolsProperties properties) {
			return new LiveReloadServer(properties.getLivereload().getPort(),
					Restarter.getInstance().getThreadFactory());
		}

		@Bean
		OptionalLiveReloadServer optionalLiveReloadServer(LiveReloadServer liveReloadServer) {
			return new OptionalLiveReloadServer(liveReloadServer);
		}

		@Bean
		LiveReloadServerEventListener liveReloadServerEventListener(OptionalLiveReloadServer liveReloadServer) {
			return new LiveReloadServerEventListener(liveReloadServer);
		}

	}

	/**
	 * Local Restart Configuration.
	 */
	@Lazy(false)
	@Configuration(proxyBeanMethods = false)
	@ConditionalOnProperty(prefix = "spring.devtools.restart", name = "enabled", matchIfMissing = true)
	static class RestartConfiguration {

		private static final Log restarterLogger = LogFactory.getLog(Restarter.class);

		private final DevToolsProperties properties;

		RestartConfiguration(DevToolsProperties properties) {
			this.properties = properties;
		}

		@Bean
		RestartingClassPathChangeChangedEventListener restartingClassPathChangedEventListener(
				FileSystemWatcherFactory fileSystemWatcherFactory) {
<<<<<<< HEAD
			return (event) -> {
				if (event.isRestartRequired()) {
					if (restarterLogger.isDebugEnabled()) {
						restarterLogger.debug(
								"Application restart required due to the following changes: " + event.getChangeSet());
					}
					Restarter.getInstance().restart(new FileWatchingFailureHandler(fileSystemWatcherFactory));
				}
			};
=======
			return new RestartingClassPathChangeChangedEventListener(fileSystemWatcherFactory);
>>>>>>> 348b2c28
		}

		@Bean
		@ConditionalOnMissingBean
		ClassPathFileSystemWatcher classPathFileSystemWatcher(FileSystemWatcherFactory fileSystemWatcherFactory,
				ClassPathRestartStrategy classPathRestartStrategy) {
			URL[] urls = Restarter.getInstance().getInitialUrls();
			ClassPathFileSystemWatcher watcher = new ClassPathFileSystemWatcher(fileSystemWatcherFactory,
					classPathRestartStrategy, urls);
			watcher.setStopWatcherOnRestart(true);
			return watcher;
		}

		@Bean
		@ConditionalOnMissingBean
		ClassPathRestartStrategy classPathRestartStrategy() {
			return new PatternClassPathRestartStrategy(this.properties.getRestart().getAllExclude());
		}

		@Bean
		FileSystemWatcherFactory fileSystemWatcherFactory() {
			return this::newFileSystemWatcher;
		}

		@Bean
		@ConditionalOnProperty(prefix = "spring.devtools.restart", name = "log-condition-evaluation-delta",
				matchIfMissing = true)
		ConditionEvaluationDeltaLoggingListener conditionEvaluationDeltaLoggingListener() {
			return new ConditionEvaluationDeltaLoggingListener();
		}

		private FileSystemWatcher newFileSystemWatcher() {
			Restart restartProperties = this.properties.getRestart();
			FileSystemWatcher watcher = new FileSystemWatcher(true, restartProperties.getPollInterval(),
					restartProperties.getQuietPeriod(), SnapshotStateRepository.STATIC);
			String triggerFile = restartProperties.getTriggerFile();
			if (StringUtils.hasLength(triggerFile)) {
				watcher.setTriggerFilter(new TriggerFileFilter(triggerFile));
			}
			List<File> additionalPaths = restartProperties.getAdditionalPaths();
			for (File path : additionalPaths) {
				watcher.addSourceDirectory(path.getAbsoluteFile());
			}
			return watcher;
		}

	}

	static class LiveReloadServerEventListener implements GenericApplicationListener {

		private final OptionalLiveReloadServer liveReloadServer;

		LiveReloadServerEventListener(OptionalLiveReloadServer liveReloadServer) {
			this.liveReloadServer = liveReloadServer;
		}

		@Override
		public boolean supportsEventType(ResolvableType eventType) {
			Class<?> type = eventType.getRawClass();
			if (type == null) {
				return false;
			}
			return ContextRefreshedEvent.class.isAssignableFrom(type)
					|| ClassPathChangedEvent.class.isAssignableFrom(type);
		}

		@Override
		public boolean supportsSourceType(Class<?> sourceType) {
			return true;
		}

		@Override
		public void onApplicationEvent(ApplicationEvent event) {
			if (event instanceof ContextRefreshedEvent || (event instanceof ClassPathChangedEvent
					&& !((ClassPathChangedEvent) event).isRestartRequired())) {
				this.liveReloadServer.triggerReload();
			}
		}

		@Override
		public int getOrder() {
			return 0;
		}

	}

	static class RestartingClassPathChangeChangedEventListener implements ApplicationListener<ClassPathChangedEvent> {

		private static final Log logger = LogFactory.getLog(RestartingClassPathChangeChangedEventListener.class);

		private final FileSystemWatcherFactory fileSystemWatcherFactory;

		RestartingClassPathChangeChangedEventListener(FileSystemWatcherFactory fileSystemWatcherFactory) {
			this.fileSystemWatcherFactory = fileSystemWatcherFactory;
		}

		@Override
		public void onApplicationEvent(ClassPathChangedEvent event) {
			if (event.isRestartRequired()) {
				logger.info(LogMessage.format("Restarting due to %s", event.overview()));
				Restarter.getInstance().restart(new FileWatchingFailureHandler(this.fileSystemWatcherFactory));
			}
		}

	}

}<|MERGE_RESOLUTION|>--- conflicted
+++ resolved
@@ -23,10 +23,7 @@
 import org.apache.commons.logging.Log;
 import org.apache.commons.logging.LogFactory;
 
-<<<<<<< HEAD
 import org.springframework.boot.autoconfigure.AutoConfiguration;
-=======
->>>>>>> 348b2c28
 import org.springframework.boot.autoconfigure.EnableAutoConfiguration;
 import org.springframework.boot.autoconfigure.condition.ConditionalOnMissingBean;
 import org.springframework.boot.autoconfigure.condition.ConditionalOnProperty;
@@ -113,19 +110,7 @@
 		@Bean
 		RestartingClassPathChangeChangedEventListener restartingClassPathChangedEventListener(
 				FileSystemWatcherFactory fileSystemWatcherFactory) {
-<<<<<<< HEAD
-			return (event) -> {
-				if (event.isRestartRequired()) {
-					if (restarterLogger.isDebugEnabled()) {
-						restarterLogger.debug(
-								"Application restart required due to the following changes: " + event.getChangeSet());
-					}
-					Restarter.getInstance().restart(new FileWatchingFailureHandler(fileSystemWatcherFactory));
-				}
-			};
-=======
 			return new RestartingClassPathChangeChangedEventListener(fileSystemWatcherFactory);
->>>>>>> 348b2c28
 		}
 
 		@Bean
@@ -226,6 +211,7 @@
 		public void onApplicationEvent(ClassPathChangedEvent event) {
 			if (event.isRestartRequired()) {
 				logger.info(LogMessage.format("Restarting due to %s", event.overview()));
+				logger.debug(LogMessage.of(() -> "Change set: %s" + event.getChangeSet()));
 				Restarter.getInstance().restart(new FileWatchingFailureHandler(this.fileSystemWatcherFactory));
 			}
 		}
