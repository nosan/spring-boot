--- conflicted
+++ resolved
@@ -34,16 +34,6 @@
 			]
 		}
 	}
-<<<<<<< HEAD
-	library("Commons Compress", "1.25.0") {
-		group("org.apache.commons") {
-			modules = [
-				"commons-compress"
-			]
-		}
-	}
-=======
->>>>>>> 0afe0635
 	library("Commons FileUpload", "1.5") {
 		group("commons-fileupload") {
 			modules = [
