--- conflicted
+++ resolved
@@ -52,17 +52,10 @@
 class InfoEndpointDocumentationTests extends MockMvcEndpointDocumentationTests {
 
 	@Test
-<<<<<<< HEAD
 	void info() {
 		assertThat(this.mvc.get().uri("/actuator/info")).hasStatusOk()
-			.apply(MockMvcRestDocumentation.document("info", gitInfo(), buildInfo(), osInfo(), processInfo()));
-=======
-	void info() throws Exception {
-		this.mockMvc.perform(get("/actuator/info"))
-			.andExpect(status().isOk())
-			.andDo(MockMvcRestDocumentation.document("info", gitInfo(), buildInfo(), osInfo(), processInfo(),
+			.apply(MockMvcRestDocumentation.document("info", gitInfo(), buildInfo(), osInfo(), processInfo(),
 					javaInfo()));
->>>>>>> 56907912
 	}
 
 	private ResponseFieldsSnippet gitInfo() {
