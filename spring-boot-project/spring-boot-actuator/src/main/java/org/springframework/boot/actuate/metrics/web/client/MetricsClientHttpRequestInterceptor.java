--- conflicted
+++ resolved
@@ -50,7 +50,6 @@
 
 	private final String metricName;
 
-<<<<<<< HEAD
 	private final AutoTimer autoTimer;
 
 	/**
@@ -62,8 +61,8 @@
 	 * {@link #MetricsClientHttpRequestInterceptor(MeterRegistry, RestTemplateExchangeTagsProvider, String, AutoTimer)}
 	 */
 	@Deprecated
-	MetricsClientHttpRequestInterceptor(MeterRegistry meterRegistry,
-			RestTemplateExchangeTagsProvider tagProvider, String metricName) {
+	MetricsClientHttpRequestInterceptor(MeterRegistry meterRegistry, RestTemplateExchangeTagsProvider tagProvider,
+			String metricName) {
 		this(meterRegistry, tagProvider, metricName, AutoTimer.ENABLED);
 	}
 
@@ -75,13 +74,8 @@
 	 * @param autoTimer the auto-timers to apply or {@code null} to disable auto-timing
 	 * @since 2.2.0
 	 */
-	MetricsClientHttpRequestInterceptor(MeterRegistry meterRegistry,
-			RestTemplateExchangeTagsProvider tagProvider, String metricName,
-			AutoTimer autoTimer) {
-=======
 	MetricsClientHttpRequestInterceptor(MeterRegistry meterRegistry, RestTemplateExchangeTagsProvider tagProvider,
-			String metricName) {
->>>>>>> 24925c3d
+			String metricName, AutoTimer autoTimer) {
 		this.tagProvider = tagProvider;
 		this.meterRegistry = meterRegistry;
 		this.metricName = metricName;
@@ -89,16 +83,11 @@
 	}
 
 	@Override
-<<<<<<< HEAD
-	public ClientHttpResponse intercept(HttpRequest request, byte[] body,
-			ClientHttpRequestExecution execution) throws IOException {
+	public ClientHttpResponse intercept(HttpRequest request, byte[] body, ClientHttpRequestExecution execution)
+			throws IOException {
 		if (!this.autoTimer.isEnabled()) {
 			return execution.execute(request, body);
 		}
-=======
-	public ClientHttpResponse intercept(HttpRequest request, byte[] body, ClientHttpRequestExecution execution)
-			throws IOException {
->>>>>>> 24925c3d
 		long startTime = System.nanoTime();
 		ClientHttpResponse response = null;
 		try {
@@ -130,15 +119,9 @@
 		};
 	}
 
-<<<<<<< HEAD
-	private Timer.Builder getTimeBuilder(HttpRequest request,
-			ClientHttpResponse response) {
+	private Timer.Builder getTimeBuilder(HttpRequest request, ClientHttpResponse response) {
 		return this.autoTimer.builder(this.metricName)
 				.tags(this.tagProvider.getTags(urlTemplate.get(), request, response))
-=======
-	private Timer.Builder getTimeBuilder(HttpRequest request, ClientHttpResponse response) {
-		return Timer.builder(this.metricName).tags(this.tagProvider.getTags(urlTemplate.get(), request, response))
->>>>>>> 24925c3d
 				.description("Timer of RestTemplate operation");
 	}
 
