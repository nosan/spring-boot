/*
 * Copyright 2012-2016 the original author or authors.
 *
 * Licensed under the Apache License, Version 2.0 (the "License");
 * you may not use this file except in compliance with the License.
 * You may obtain a copy of the License at
 *
 *      http://www.apache.org/licenses/LICENSE-2.0
 *
 * Unless required by applicable law or agreed to in writing, software
 * distributed under the License is distributed on an "AS IS" BASIS,
 * WITHOUT WARRANTIES OR CONDITIONS OF ANY KIND, either express or implied.
 * See the License for the specific language governing permissions and
 * limitations under the License.
 */

package org.springframework.boot.autoconfigure.cache;

import java.io.IOException;
import java.util.ArrayList;
import java.util.Arrays;
import java.util.Collection;
import java.util.Collections;
import java.util.List;
import java.util.Map;

import javax.cache.Caching;
import javax.cache.configuration.CompleteConfiguration;
import javax.cache.configuration.MutableConfiguration;
import javax.cache.expiry.CreatedExpiryPolicy;
import javax.cache.expiry.Duration;

import com.google.common.cache.CacheBuilder;
import com.hazelcast.cache.HazelcastCachingProvider;
import com.hazelcast.core.HazelcastInstance;
import com.hazelcast.spring.cache.HazelcastCacheManager;
import net.sf.ehcache.Status;
import org.infinispan.configuration.cache.ConfigurationBuilder;
import org.infinispan.jcache.embedded.JCachingProvider;
import org.infinispan.spring.provider.SpringEmbeddedCacheManager;
import org.junit.After;
import org.junit.Rule;
import org.junit.Test;
import org.junit.rules.ExpectedException;

import org.springframework.beans.DirectFieldAccessor;
import org.springframework.beans.factory.BeanCreationException;
import org.springframework.beans.factory.NoSuchBeanDefinitionException;
import org.springframework.boot.autoconfigure.cache.support.MockCachingProvider;
import org.springframework.boot.autoconfigure.hazelcast.HazelcastAutoConfiguration;
import org.springframework.boot.autoconfigure.test.ImportAutoConfiguration;
import org.springframework.boot.test.EnvironmentTestUtils;
import org.springframework.cache.Cache;
import org.springframework.cache.CacheManager;
import org.springframework.cache.annotation.CachingConfigurerSupport;
import org.springframework.cache.annotation.EnableCaching;
import org.springframework.cache.concurrent.ConcurrentMapCache;
import org.springframework.cache.concurrent.ConcurrentMapCacheManager;
import org.springframework.cache.ehcache.EhCacheCacheManager;
import org.springframework.cache.guava.GuavaCache;
import org.springframework.cache.guava.GuavaCacheManager;
import org.springframework.cache.interceptor.CacheOperationInvocationContext;
import org.springframework.cache.interceptor.CacheResolver;
import org.springframework.cache.jcache.JCacheCacheManager;
import org.springframework.cache.support.NoOpCacheManager;
import org.springframework.cache.support.SimpleCacheManager;
import org.springframework.context.annotation.AnnotationConfigApplicationContext;
import org.springframework.context.annotation.Bean;
import org.springframework.context.annotation.Configuration;
import org.springframework.context.annotation.Import;
import org.springframework.core.io.ClassPathResource;
import org.springframework.core.io.Resource;
import org.springframework.data.redis.cache.RedisCacheManager;
import org.springframework.data.redis.core.RedisTemplate;

import static org.assertj.core.api.Assertions.assertThat;
import static org.mockito.BDDMockito.given;
import static org.mockito.Mockito.mock;
import static org.mockito.Mockito.times;
import static org.mockito.Mockito.verify;

/**
 * Tests for {@link CacheAutoConfiguration}.
 *
 * @author Stephane Nicoll
 * @author Eddú Meléndez
 */
public class CacheAutoConfigurationTests {

	@Rule
	public final ExpectedException thrown = ExpectedException.none();

	private AnnotationConfigApplicationContext context;

	@After
	public void tearDown() {
		if (this.context != null) {
			this.context.close();
		}
	}

	@Test
	public void noEnableCaching() {
		load(EmptyConfiguration.class);
		this.thrown.expect(NoSuchBeanDefinitionException.class);
		this.context.getBean(CacheManager.class);
	}

	@Test
	public void cacheManagerBackOff() {
		load(CustomCacheManagerConfiguration.class);
		ConcurrentMapCacheManager cacheManager = validateCacheManager(
				ConcurrentMapCacheManager.class);
		assertThat(cacheManager.getCacheNames()).containsOnly("custom1");
	}

	@Test
	public void cacheManagerFromSupportBackOff() {
		load(CustomCacheManagerFromSupportConfiguration.class);
		ConcurrentMapCacheManager cacheManager = validateCacheManager(
				ConcurrentMapCacheManager.class);
		assertThat(cacheManager.getCacheNames()).containsOnly("custom1");
	}

	@Test
	public void cacheResolverBackOff() throws Exception {
		load(CustomCacheResolverConfiguration.class);
		this.thrown.expect(NoSuchBeanDefinitionException.class);
		this.context.getBean(CacheManager.class);
	}

	@Test
	public void notSupportedCachingMode() {
		this.thrown.expect(BeanCreationException.class);
		this.thrown.expectMessage("cache");
		this.thrown.expectMessage("foobar");
		load(DefaultCacheConfiguration.class, "spring.cache.type=foobar");
	}

	@Test
	public void simpleCacheExplicit() {
		load(DefaultCacheConfiguration.class, "spring.cache.type=simple");
		ConcurrentMapCacheManager cacheManager = validateCacheManager(
				ConcurrentMapCacheManager.class);
		assertThat(cacheManager.getCacheNames()).isEmpty();
	}

	@Test
	public void simpleCacheWithCustomizers() {
		testCustomizers(DefaultCacheAndCustomizersConfiguration.class, "simple",
				"allCacheManagerCustomizer", "simpleCacheManagerCustomizer");
	}

	@Test
	public void simpleCacheExplicitWithCacheNames() {
		load(DefaultCacheConfiguration.class, "spring.cache.type=simple",
				"spring.cache.cacheNames[0]=foo", "spring.cache.cacheNames[1]=bar");
		ConcurrentMapCacheManager cacheManager = validateCacheManager(
				ConcurrentMapCacheManager.class);
		assertThat(cacheManager.getCacheNames()).containsOnly("foo", "bar");
	}

	@Test
	public void genericCacheWithCaches() {
		load(GenericCacheConfiguration.class);
		SimpleCacheManager cacheManager = validateCacheManager(SimpleCacheManager.class);
		assertThat(cacheManager.getCache("first"))
				.isEqualTo(this.context.getBean("firstCache"));
		assertThat(cacheManager.getCache("second"))
				.isEqualTo(this.context.getBean("secondCache"));
		assertThat(cacheManager.getCacheNames()).hasSize(2);
	}

	@Test
	public void genericCacheExplicit() {
		this.thrown.expect(BeanCreationException.class);
		this.thrown.expectMessage("No cache manager could be auto-configured");
		this.thrown.expectMessage("GENERIC");
		load(DefaultCacheConfiguration.class, "spring.cache.type=generic");
	}

	@Test
	public void genericCacheWithCustomizers() {
		testCustomizers(GenericCacheAndCustomizersConfiguration.class, "generic",
				"allCacheManagerCustomizer", "genericCacheManagerCustomizer");
	}

	@Test
	public void genericCacheExplicitWithCaches() {
		load(GenericCacheConfiguration.class, "spring.cache.type=generic");
		SimpleCacheManager cacheManager = validateCacheManager(SimpleCacheManager.class);
		assertThat(cacheManager.getCache("first"))
				.isEqualTo(this.context.getBean("firstCache"));
		assertThat(cacheManager.getCache("second"))
				.isEqualTo(this.context.getBean("secondCache"));
		assertThat(cacheManager.getCacheNames()).hasSize(2);
	}

	@Test
	public void redisCacheExplicit() {
		load(RedisCacheConfiguration.class, "spring.cache.type=redis");
		RedisCacheManager cacheManager = validateCacheManager(RedisCacheManager.class);
		assertThat(cacheManager.getCacheNames()).isEmpty();
		assertThat((Boolean) new DirectFieldAccessor(cacheManager)
				.getPropertyValue("usePrefix")).isTrue();
	}

	@Test
	public void redisCacheWithCustomizers() {
		testCustomizers(RedisCacheAndCustomizersConfiguration.class, "redis",
				"allCacheManagerCustomizer", "redisCacheManagerCustomizer");
	}

	@Test
	public void redisCacheExplicitWithCaches() {
		load(RedisCacheConfiguration.class, "spring.cache.type=redis",
				"spring.cache.cacheNames[0]=foo", "spring.cache.cacheNames[1]=bar");
		RedisCacheManager cacheManager = validateCacheManager(RedisCacheManager.class);
		assertThat(cacheManager.getCacheNames()).containsOnly("foo", "bar");
	}

	@Test
	public void noOpCacheExplicit() {
		load(DefaultCacheConfiguration.class, "spring.cache.type=none");
		NoOpCacheManager cacheManager = validateCacheManager(NoOpCacheManager.class);
		assertThat(cacheManager.getCacheNames()).isEmpty();
	}

	@Test
	public void jCacheCacheNoProviderExplicit() {
		this.thrown.expect(BeanCreationException.class);
		this.thrown.expectMessage("No cache manager could be auto-configured");
		this.thrown.expectMessage("JCACHE");
		load(DefaultCacheConfiguration.class, "spring.cache.type=jcache");
	}

	@Test
	public void jCacheCacheWithProvider() {
		String cachingProviderFqn = MockCachingProvider.class.getName();
		load(DefaultCacheConfiguration.class, "spring.cache.type=jcache",
				"spring.cache.jcache.provider=" + cachingProviderFqn);
		JCacheCacheManager cacheManager = validateCacheManager(JCacheCacheManager.class);
		assertThat(cacheManager.getCacheNames()).isEmpty();
		assertThat(this.context.getBean(javax.cache.CacheManager.class))
				.isEqualTo(cacheManager.getCacheManager());
	}

	@Test
	public void jCacheCacheWithCaches() {
		String cachingProviderFqn = MockCachingProvider.class.getName();
		load(DefaultCacheConfiguration.class, "spring.cache.type=jcache",
				"spring.cache.jcache.provider=" + cachingProviderFqn,
				"spring.cache.cacheNames[0]=foo", "spring.cache.cacheNames[1]=bar");
		JCacheCacheManager cacheManager = validateCacheManager(JCacheCacheManager.class);
		assertThat(cacheManager.getCacheNames()).containsOnly("foo", "bar");
	}

	@Test
	public void jCacheCacheWithCachesAndCustomConfig() {
		String cachingProviderFqn = MockCachingProvider.class.getName();
		load(JCacheCustomConfiguration.class, "spring.cache.type=jcache",
				"spring.cache.jcache.provider=" + cachingProviderFqn,
				"spring.cache.cacheNames[0]=one", "spring.cache.cacheNames[1]=two");
		JCacheCacheManager cacheManager = validateCacheManager(JCacheCacheManager.class);
		assertThat(cacheManager.getCacheNames()).containsOnly("one", "two");
		CompleteConfiguration<?, ?> defaultCacheConfiguration = this.context
				.getBean(CompleteConfiguration.class);
		verify(cacheManager.getCacheManager()).createCache("one",
				defaultCacheConfiguration);
		verify(cacheManager.getCacheManager()).createCache("two",
				defaultCacheConfiguration);
	}

	@Test
	public void jCacheCacheWithExistingJCacheManager() {
		load(JCacheCustomCacheManager.class, "spring.cache.type=jcache");
		JCacheCacheManager cacheManager = validateCacheManager(JCacheCacheManager.class);
		assertThat(cacheManager.getCacheManager())
				.isEqualTo(this.context.getBean("customJCacheCacheManager"));
	}

	@Test
	public void jCacheCacheWithUnknownProvider() {
		String wrongCachingProviderFqn = "org.acme.FooBar";
		this.thrown.expect(BeanCreationException.class);
		this.thrown.expectMessage(wrongCachingProviderFqn);
		load(DefaultCacheConfiguration.class, "spring.cache.type=jcache",
				"spring.cache.jcache.provider=" + wrongCachingProviderFqn);
	}

	@Test
	public void jCacheCacheWithConfig() throws IOException {
		String cachingProviderFqn = MockCachingProvider.class.getName();
		String configLocation = "org/springframework/boot/autoconfigure/cache/hazelcast-specific.xml";
		load(JCacheCustomConfiguration.class, "spring.cache.type=jcache",
				"spring.cache.jcache.provider=" + cachingProviderFqn,
				"spring.cache.jcache.config=" + configLocation);
		JCacheCacheManager cacheManager = validateCacheManager(JCacheCacheManager.class);
		Resource configResource = new ClassPathResource(configLocation);
		assertThat(cacheManager.getCacheManager().getURI())
				.isEqualTo(configResource.getURI());
	}

	@Test
	public void jCacheCacheWithWrongConfig() {
		String cachingProviderFqn = MockCachingProvider.class.getName();
		String configLocation = "org/springframework/boot/autoconfigure/cache/does-not-exist.xml";
		this.thrown.expect(BeanCreationException.class);
		this.thrown.expectMessage("does not exist");
		this.thrown.expectMessage(configLocation);
		load(JCacheCustomConfiguration.class, "spring.cache.type=jcache",
				"spring.cache.jcache.provider=" + cachingProviderFqn,
				"spring.cache.jcache.config=" + configLocation);
	}

	@Test
	public void ehCacheCacheWithCaches() {
		load(DefaultCacheConfiguration.class, "spring.cache.type=ehcache");
		EhCacheCacheManager cacheManager = validateCacheManager(
				EhCacheCacheManager.class);
		assertThat(cacheManager.getCacheNames()).containsOnly("cacheTest1", "cacheTest2");
		assertThat(this.context.getBean(net.sf.ehcache.CacheManager.class))
				.isEqualTo(cacheManager.getCacheManager());
	}

	@Test
	public void ehCacheCacheWithCustomizers() {
		testCustomizers(DefaultCacheAndCustomizersConfiguration.class, "ehcache",
				"allCacheManagerCustomizer", "ehCacheCacheManagerCustomizer");
	}

	@Test
	public void ehCacheCacheWithConfig() {
		load(DefaultCacheConfiguration.class, "spring.cache.type=ehcache",
				"spring.cache.ehcache.config=cache/ehcache-override.xml");
		EhCacheCacheManager cacheManager = validateCacheManager(
				EhCacheCacheManager.class);
		assertThat(cacheManager.getCacheNames()).containsOnly("cacheOverrideTest1",
				"cacheOverrideTest2");
	}

	@Test
	public void ehCacheCacheWithExistingCacheManager() {
		load(EhCacheCustomCacheManager.class, "spring.cache.type=ehcache");
		EhCacheCacheManager cacheManager = validateCacheManager(
				EhCacheCacheManager.class);
		assertThat(cacheManager.getCacheManager())
				.isEqualTo(this.context.getBean("customEhCacheCacheManager"));
	}

	@Test
	public void hazelcastCacheExplicit() {
		load(DefaultCacheConfiguration.class, "spring.cache.type=hazelcast");
		HazelcastCacheManager cacheManager = validateCacheManager(
				HazelcastCacheManager.class);
		// NOTE: the hazelcast implementation knows about a cache in a lazy manner.
		cacheManager.getCache("defaultCache");
		assertThat(cacheManager.getCacheNames()).containsOnly("defaultCache");
		assertThat(this.context.getBean(HazelcastInstance.class))
				.isEqualTo(getHazelcastInstance(cacheManager));
	}

	@Test
	public void hazelcastCacheWithCustomizers() {
		testCustomizers(DefaultCacheAndCustomizersConfiguration.class, "hazelcast",
				"allCacheManagerCustomizer", "hazelcastCacheManagerCustomizer");
	}

	@Test
	public void hazelcastCacheWithConfig() throws IOException {
		load(DefaultCacheConfiguration.class, "spring.cache.type=hazelcast",
				"spring.cache.hazelcast.config=org/springframework/boot/autoconfigure/cache/hazelcast-specific.xml");
		HazelcastInstance hazelcastInstance = this.context
				.getBean(HazelcastInstance.class);
		HazelcastCacheManager cacheManager = validateCacheManager(
				HazelcastCacheManager.class);
		HazelcastInstance actual = getHazelcastInstance(cacheManager);
		assertThat(actual).isSameAs(hazelcastInstance);
		assertThat(actual.getConfig().getConfigurationUrl())
				.isEqualTo(new ClassPathResource(
						"org/springframework/boot/autoconfigure/cache/hazelcast-specific.xml")
								.getURL());
		cacheManager.getCache("foobar");
		assertThat(cacheManager.getCacheNames()).containsOnly("foobar");
	}

	@Test
	public void hazelcastWithWrongConfig() {
		this.thrown.expect(BeanCreationException.class);
		this.thrown.expectMessage("foo/bar/unknown.xml");
		load(DefaultCacheConfiguration.class, "spring.cache.type=hazelcast",
				"spring.cache.hazelcast.config=foo/bar/unknown.xml");
	}

	@Test
	public void hazelcastCacheWithExistingHazelcastInstance() {
		load(HazelcastCustomHazelcastInstance.class, "spring.cache.type=hazelcast");
		HazelcastCacheManager cacheManager = validateCacheManager(
				HazelcastCacheManager.class);
		assertThat(getHazelcastInstance(cacheManager))
				.isEqualTo(this.context.getBean("customHazelcastInstance"));
	}

	@Test
	public void hazelcastCacheWithMainHazelcastAutoConfiguration() throws IOException {
		String mainConfig = "org/springframework/boot/autoconfigure/hazelcast/hazelcast-specific.xml";
		AnnotationConfigApplicationContext applicationContext = new AnnotationConfigApplicationContext();
		EnvironmentTestUtils.addEnvironment(applicationContext,
				"spring.cache.type=hazelcast", "spring.hazelcast.config=" + mainConfig);
		applicationContext.register(DefaultCacheConfiguration.class);
		applicationContext.register(HazelcastAndCacheConfiguration.class);
		applicationContext.refresh();
		this.context = applicationContext;
		HazelcastCacheManager cacheManager = validateCacheManager(
				HazelcastCacheManager.class);
		HazelcastInstance hazelcastInstance = this.context
				.getBean(HazelcastInstance.class);
		assertThat(getHazelcastInstance(cacheManager)).isEqualTo(hazelcastInstance);
		assertThat(hazelcastInstance.getConfig().getConfigurationFile())
				.isEqualTo(new ClassPathResource(mainConfig).getFile());
	}

	@Test
	public void hazelcastCacheWithMainHazelcastAutoConfigurationAndSeparateCacheConfig()
			throws IOException {
		String mainConfig = "org/springframework/boot/autoconfigure/hazelcast/hazelcast-specific.xml";
		String cacheConfig = "org/springframework/boot/autoconfigure/cache/hazelcast-specific.xml";
		AnnotationConfigApplicationContext applicationContext = new AnnotationConfigApplicationContext();
		EnvironmentTestUtils.addEnvironment(applicationContext,
				"spring.cache.type=hazelcast",
				"spring.cache.hazelcast.config=" + cacheConfig,
				"spring.hazelcast.config=" + mainConfig);
		applicationContext.register(DefaultCacheConfiguration.class);
		applicationContext.register(HazelcastAndCacheConfiguration.class);
		applicationContext.refresh();
		this.context = applicationContext;
		HazelcastInstance hazelcastInstance = this.context
				.getBean(HazelcastInstance.class);
		HazelcastCacheManager cacheManager = validateCacheManager(
				HazelcastCacheManager.class);
		HazelcastInstance cacheHazelcastInstance = (HazelcastInstance) new DirectFieldAccessor(
				cacheManager).getPropertyValue("hazelcastInstance");
		assertThat(cacheHazelcastInstance).isNotEqualTo(hazelcastInstance); // Our custom
		assertThat(hazelcastInstance.getConfig().getConfigurationFile())
				.isEqualTo(new ClassPathResource(mainConfig).getFile());
		assertThat(cacheHazelcastInstance.getConfig().getConfigurationFile())
				.isEqualTo(new ClassPathResource(cacheConfig).getFile());
	}

	@Test
	public void hazelcastAsJCacheWithCaches() {
		String cachingProviderFqn = HazelcastCachingProvider.class.getName();
<<<<<<< HEAD
		load(DefaultCacheConfiguration.class, "spring.cache.type=jcache",
				"spring.cache.jcache.provider=" + cachingProviderFqn,
				"spring.cache.cacheNames[0]=foo", "spring.cache.cacheNames[1]=bar");
		JCacheCacheManager cacheManager = validateCacheManager(JCacheCacheManager.class);
		assertThat(cacheManager.getCacheNames()).containsOnly("foo", "bar");
=======
		try {
			load(DefaultCacheConfiguration.class, "spring.cache.type=jcache",
					"spring.cache.jcache.provider=" + cachingProviderFqn,
					"spring.cache.cacheNames[0]=foo", "spring.cache.cacheNames[1]=bar");
			JCacheCacheManager cacheManager = validateCacheManager(JCacheCacheManager.class);
			assertThat(cacheManager.getCacheNames(), containsInAnyOrder("foo", "bar"));
			assertThat(cacheManager.getCacheNames(), hasSize(2));
		}
		finally {
			Caching.getCachingProvider(cachingProviderFqn).close();
		}
>>>>>>> ad57d99f
	}

	@Test
	public void hazelcastAsJCacheWithConfig() throws IOException {
		String cachingProviderFqn = HazelcastCachingProvider.class.getName();
		String configLocation = "org/springframework/boot/autoconfigure/cache/hazelcast-specific.xml";
		load(DefaultCacheConfiguration.class, "spring.cache.type=jcache",
				"spring.cache.jcache.provider=" + cachingProviderFqn,
				"spring.cache.jcache.config=" + configLocation);
		JCacheCacheManager cacheManager = validateCacheManager(JCacheCacheManager.class);

		Resource configResource = new ClassPathResource(configLocation);
		assertThat(cacheManager.getCacheManager().getURI())
				.isEqualTo(configResource.getURI());
	}

	@Test
	public void infinispanCacheWithConfig() {
		load(DefaultCacheConfiguration.class, "spring.cache.type=infinispan",
				"spring.cache.infinispan.config=infinispan.xml");
		SpringEmbeddedCacheManager cacheManager = validateCacheManager(
				SpringEmbeddedCacheManager.class);
		assertThat(cacheManager.getCacheNames()).contains("foo", "bar");
	}

	@Test
	public void infinispanCacheWithCustomizers() {
		testCustomizers(DefaultCacheAndCustomizersConfiguration.class, "infinispan",
				"allCacheManagerCustomizer", "infinispanCacheManagerCustomizer");
	}

	@Test
	public void infinispanCacheWithCaches() {
		load(DefaultCacheConfiguration.class, "spring.cache.type=infinispan",
				"spring.cache.cacheNames[0]=foo", "spring.cache.cacheNames[1]=bar");
		SpringEmbeddedCacheManager cacheManager = validateCacheManager(
				SpringEmbeddedCacheManager.class);
		assertThat(cacheManager.getCacheNames()).containsOnly("foo", "bar");
	}

	@Test
	public void infinispanCacheWithCachesAndCustomConfig() {
		load(InfinispanCustomConfiguration.class, "spring.cache.type=infinispan",
				"spring.cache.cacheNames[0]=foo", "spring.cache.cacheNames[1]=bar");
		SpringEmbeddedCacheManager cacheManager = validateCacheManager(
				SpringEmbeddedCacheManager.class);
		assertThat(cacheManager.getCacheNames()).containsOnly("foo", "bar");
		ConfigurationBuilder defaultConfigurationBuilder = this.context
				.getBean(ConfigurationBuilder.class);
		verify(defaultConfigurationBuilder, times(2)).build();
	}

	@Test
	public void infinispanAsJCacheWithCaches() {
		String cachingProviderFqn = JCachingProvider.class.getName();
		load(DefaultCacheConfiguration.class, "spring.cache.type=jcache",
				"spring.cache.jcache.provider=" + cachingProviderFqn,
				"spring.cache.cacheNames[0]=foo", "spring.cache.cacheNames[1]=bar");
		JCacheCacheManager cacheManager = validateCacheManager(JCacheCacheManager.class);
		assertThat(cacheManager.getCacheNames()).containsOnly("foo", "bar");
	}

	@Test
	public void infinispanAsJCacheWithConfig() throws IOException {
		String cachingProviderFqn = JCachingProvider.class.getName();
		String configLocation = "infinispan.xml";
		load(DefaultCacheConfiguration.class, "spring.cache.type=jcache",
				"spring.cache.jcache.provider=" + cachingProviderFqn,
				"spring.cache.jcache.config=" + configLocation);
		JCacheCacheManager cacheManager = validateCacheManager(JCacheCacheManager.class);

		Resource configResource = new ClassPathResource(configLocation);
		assertThat(cacheManager.getCacheManager().getURI())
				.isEqualTo(configResource.getURI());
	}

	@Test
	public void jCacheCacheWithCachesAndCustomizer() {
		String cachingProviderFqn = HazelcastCachingProvider.class.getName();
		load(JCacheWithCustomizerConfiguration.class, "spring.cache.type=jcache",
				"spring.cache.jcache.provider=" + cachingProviderFqn,
				"spring.cache.cacheNames[0]=foo", "spring.cache.cacheNames[1]=bar");
		JCacheCacheManager cacheManager = validateCacheManager(JCacheCacheManager.class);
		// see customizer
		assertThat(cacheManager.getCacheNames()).containsOnly("foo", "custom1");
	}

	@Test
	public void guavaCacheExplicitWithCaches() {
		load(DefaultCacheConfiguration.class, "spring.cache.type=guava",
				"spring.cache.cacheNames=foo");
		GuavaCacheManager cacheManager = validateCacheManager(GuavaCacheManager.class);
		Cache foo = cacheManager.getCache("foo");
		foo.get("1");
		// See next tests: no spec given so stats should be disabled
		assertThat(((GuavaCache) foo).getNativeCache().stats().missCount()).isEqualTo(0L);
	}

	@Test
	public void guavaCacheWithCustomizers() {
		testCustomizers(DefaultCacheAndCustomizersConfiguration.class, "guava",
				"allCacheManagerCustomizer", "guavaCacheManagerCustomizer");
	}

	@Test
	public void guavaCacheExplicitWithSpec() {
		load(DefaultCacheConfiguration.class, "spring.cache.type=guava",
				"spring.cache.guava.spec=recordStats", "spring.cache.cacheNames[0]=foo",
				"spring.cache.cacheNames[1]=bar");
		validateGuavaCacheWithStats();
	}

	@Test
	public void guavaCacheExplicitWithCacheBuilder() {
		load(GuavaCacheBuilderConfiguration.class, "spring.cache.type=guava",
				"spring.cache.cacheNames[0]=foo", "spring.cache.cacheNames[1]=bar");
		validateGuavaCacheWithStats();
	}

	private void validateGuavaCacheWithStats() {
		GuavaCacheManager cacheManager = validateCacheManager(GuavaCacheManager.class);
		assertThat(cacheManager.getCacheNames()).containsOnly("foo", "bar");
		Cache foo = cacheManager.getCache("foo");
		foo.get("1");
		assertThat(((GuavaCache) foo).getNativeCache().stats().missCount()).isEqualTo(1L);
	}

	private <T extends CacheManager> T validateCacheManager(Class<T> type) {
		CacheManager cacheManager = this.context.getBean(CacheManager.class);
		assertThat(cacheManager).as("Wrong cache manager type").isInstanceOf(type);
		return type.cast(cacheManager);
	}

	@SuppressWarnings("rawtypes")
	private void testCustomizers(Class<?> config, String cacheType,
			String... expectedCustomizerNames) {
		load(config, "spring.cache.type=" + cacheType);
		CacheManager cacheManager = validateCacheManager(CacheManager.class);
		List<String> expected = new ArrayList<String>();
		expected.addAll(Arrays.asList(expectedCustomizerNames));
		Map<String, CacheManagerTestCustomizer> map = this.context
				.getBeansOfType(CacheManagerTestCustomizer.class);
		for (Map.Entry<String, CacheManagerTestCustomizer> entry : map.entrySet()) {
			if (expected.contains(entry.getKey())) {
				expected.remove(entry.getKey());
				assertThat(entry.getValue().cacheManager).isSameAs(cacheManager);
			}
			else {
				assertThat(entry.getValue().cacheManager).isNull();
			}
		}
		assertThat(expected).hasSize(0);
	}

	private void load(Class<?> config, String... environment) {
		AnnotationConfigApplicationContext applicationContext = new AnnotationConfigApplicationContext();
		EnvironmentTestUtils.addEnvironment(applicationContext, environment);
		applicationContext.register(config);
		applicationContext.register(CacheAutoConfiguration.class);
		applicationContext.refresh();
		this.context = applicationContext;
	}

	private static HazelcastInstance getHazelcastInstance(
			HazelcastCacheManager cacheManager) {
		return (HazelcastInstance) new DirectFieldAccessor(cacheManager)
				.getPropertyValue("hazelcastInstance");
	}

	@Configuration
	static class EmptyConfiguration {

	}

	@Configuration
	@EnableCaching
	static class DefaultCacheConfiguration {

	}

	@Configuration
	@EnableCaching
	@Import(CacheManagerCustomizersConfiguration.class)
	static class DefaultCacheAndCustomizersConfiguration {

	}

	@Configuration
	@EnableCaching
	static class GenericCacheConfiguration {

		@Bean
		public Cache firstCache() {
			return new ConcurrentMapCache("first");
		}

		@Bean
		public Cache secondCache() {
			return new ConcurrentMapCache("second");
		}

	}

	@Configuration
	@Import({ GenericCacheConfiguration.class,
			CacheManagerCustomizersConfiguration.class })
	static class GenericCacheAndCustomizersConfiguration {
	}

	@Configuration
	@EnableCaching
	static class RedisCacheConfiguration {

		@Bean
		public RedisTemplate<?, ?> redisTemplate() {
			return mock(RedisTemplate.class);
		}

	}

	@Configuration
	@Import({ RedisCacheConfiguration.class, CacheManagerCustomizersConfiguration.class })
	static class RedisCacheAndCustomizersConfiguration {

	}

	@Configuration
	@EnableCaching
	static class JCacheCustomConfiguration {

		@Bean
		public CompleteConfiguration<?, ?> defaultCacheConfiguration() {
			return mock(CompleteConfiguration.class);
		}

	}

	@Configuration
	@EnableCaching
	static class JCacheCustomCacheManager {

		@Bean
		public javax.cache.CacheManager customJCacheCacheManager() {
			javax.cache.CacheManager cacheManager = mock(javax.cache.CacheManager.class);
			given(cacheManager.getCacheNames())
					.willReturn(Collections.<String>emptyList());
			return cacheManager;
		}

	}

	@Configuration
	@EnableCaching
	static class JCacheWithCustomizerConfiguration {

		@Bean
		JCacheManagerCustomizer myCustomizer() {
			return new JCacheManagerCustomizer() {
				@Override
				public void customize(javax.cache.CacheManager cacheManager) {
					MutableConfiguration<?, ?> config = new MutableConfiguration<Object, Object>();
					config.setExpiryPolicyFactory(
							CreatedExpiryPolicy.factoryOf(Duration.TEN_MINUTES));
					config.setStatisticsEnabled(true);
					cacheManager.createCache("custom1", config);
					cacheManager.destroyCache("bar");
				}
			};
		}

	}

	@Configuration
	@EnableCaching
	static class EhCacheCustomCacheManager {

		@Bean
		public net.sf.ehcache.CacheManager customEhCacheCacheManager() {
			net.sf.ehcache.CacheManager cacheManager = mock(
					net.sf.ehcache.CacheManager.class);
			given(cacheManager.getStatus()).willReturn(Status.STATUS_ALIVE);
			given(cacheManager.getCacheNames()).willReturn(new String[0]);
			return cacheManager;
		}

	}

	@Configuration
	@EnableCaching
	static class HazelcastCustomHazelcastInstance {

		@Bean
		public HazelcastInstance customHazelcastInstance() {
			return mock(HazelcastInstance.class);
		}

	}

	@Configuration
	@ImportAutoConfiguration({ CacheAutoConfiguration.class,
			HazelcastAutoConfiguration.class })
	static class HazelcastAndCacheConfiguration {

	}

	@Configuration
	@EnableCaching
	static class InfinispanCustomConfiguration {

		@Bean
		public ConfigurationBuilder configurationBuilder() {
			ConfigurationBuilder builder = mock(ConfigurationBuilder.class);
			given(builder.build()).willReturn(new ConfigurationBuilder().build());
			return builder;
		}

	}

	@Configuration
	@Import({ GenericCacheConfiguration.class, RedisCacheConfiguration.class })
	static class CustomCacheManagerConfiguration {

		@Bean
		public CacheManager cacheManager() {
			return new ConcurrentMapCacheManager("custom1");
		}

	}

	@Configuration
	@Import({ GenericCacheConfiguration.class, RedisCacheConfiguration.class })
	static class CustomCacheManagerFromSupportConfiguration
			extends CachingConfigurerSupport {

		@Override
		@Bean
		// The @Bean annotation is important, see CachingConfigurerSupport Javadoc
		public CacheManager cacheManager() {
			return new ConcurrentMapCacheManager("custom1");
		}

	}

	@Configuration
	@EnableCaching
	static class GuavaCacheBuilderConfiguration {

		@Bean
		CacheBuilder<Object, Object> cacheBuilder() {
			return CacheBuilder.newBuilder().recordStats();
		}

	}

	@Configuration
	@Import({ GenericCacheConfiguration.class, RedisCacheConfiguration.class })
	static class CustomCacheResolverConfiguration extends CachingConfigurerSupport {

		@Override
		@Bean
		// The @Bean annotation is important, see CachingConfigurerSupport Javadoc
		public CacheResolver cacheResolver() {
			return new CacheResolver() {

				@Override
				public Collection<? extends Cache> resolveCaches(
						CacheOperationInvocationContext<?> context) {
					return Collections.singleton(mock(Cache.class));
				}

			};

		}

	}

	@Configuration
	static class CacheManagerCustomizersConfiguration {

		@Bean
		public CacheManagerCustomizer<CacheManager> allCacheManagerCustomizer() {
			return new CacheManagerTestCustomizer<CacheManager>() {
			};
		}

		@Bean
		public CacheManagerCustomizer<ConcurrentMapCacheManager> simpleCacheManagerCustomizer() {
			return new CacheManagerTestCustomizer<ConcurrentMapCacheManager>() {
			};
		}

		@Bean
		public CacheManagerCustomizer<SimpleCacheManager> genericCacheManagerCustomizer() {
			return new CacheManagerTestCustomizer<SimpleCacheManager>() {
			};
		}

		@Bean
		public CacheManagerCustomizer<RedisCacheManager> redisCacheManagerCustomizer() {
			return new CacheManagerTestCustomizer<RedisCacheManager>() {
			};
		}

		@Bean
		public CacheManagerCustomizer<EhCacheCacheManager> ehCacheCacheManagerCustomizer() {
			return new CacheManagerTestCustomizer<EhCacheCacheManager>() {
			};
		}

		@Bean
		public CacheManagerCustomizer<HazelcastCacheManager> hazelcastCacheManagerCustomizer() {
			return new CacheManagerTestCustomizer<HazelcastCacheManager>() {
			};
		}

		@Bean
		public CacheManagerCustomizer<SpringEmbeddedCacheManager> infinispanCacheManagerCustomizer() {
			return new CacheManagerTestCustomizer<SpringEmbeddedCacheManager>() {
			};
		}

		@Bean
		public CacheManagerCustomizer<GuavaCacheManager> guavaCacheManagerCustomizer() {
			return new CacheManagerTestCustomizer<GuavaCacheManager>() {
			};
		}

	}

	static abstract class CacheManagerTestCustomizer<C extends CacheManager>
			implements CacheManagerCustomizer<C> {

		private C cacheManager;

		@Override
		public void customize(C cacheManager) {
			if (this.cacheManager != null) {
				throw new IllegalStateException("Customized invoked twice");
			}
			this.cacheManager = cacheManager;
		}
	}

}<|MERGE_RESOLUTION|>--- conflicted
+++ resolved
@@ -450,13 +450,6 @@
 	@Test
 	public void hazelcastAsJCacheWithCaches() {
 		String cachingProviderFqn = HazelcastCachingProvider.class.getName();
-<<<<<<< HEAD
-		load(DefaultCacheConfiguration.class, "spring.cache.type=jcache",
-				"spring.cache.jcache.provider=" + cachingProviderFqn,
-				"spring.cache.cacheNames[0]=foo", "spring.cache.cacheNames[1]=bar");
-		JCacheCacheManager cacheManager = validateCacheManager(JCacheCacheManager.class);
-		assertThat(cacheManager.getCacheNames()).containsOnly("foo", "bar");
-=======
 		try {
 			load(DefaultCacheConfiguration.class, "spring.cache.type=jcache",
 					"spring.cache.jcache.provider=" + cachingProviderFqn,
@@ -468,7 +461,6 @@
 		finally {
 			Caching.getCachingProvider(cachingProviderFqn).close();
 		}
->>>>>>> ad57d99f
 	}
 
 	@Test
