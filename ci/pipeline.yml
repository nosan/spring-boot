--- conflicted
+++ resolved
@@ -266,7 +266,7 @@
         image: ci-image-jdk16
       vars:
         ci-image-name: ci-image-jdk16
-<<<<<<< HEAD
+        <<: *registry-mirror-vars
     - task: build-ci-image-jdk17
       privileged: true
       file: git-repo/ci/tasks/build-ci-image.yml
@@ -274,9 +274,7 @@
         image: ci-image-jdk17
       vars:
         ci-image-name: ci-image-jdk17
-=======
         <<: *registry-mirror-vars
->>>>>>> 70ecaac1
   - in_parallel:
     - put: ci-image
       params:
