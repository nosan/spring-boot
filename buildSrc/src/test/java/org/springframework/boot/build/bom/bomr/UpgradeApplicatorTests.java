--- conflicted
+++ resolved
@@ -52,13 +52,11 @@
 		String originalContents = Files.readString(bom.toPath());
 		File gradleProperties = new File(this.temp, "gradle.properties");
 		FileCopyUtils.copy(new File("src/test/resources/gradle.properties"), gradleProperties);
-		new UpgradeApplicator(bom.toPath(), gradleProperties.toPath())
-			.apply(new Upgrade(new Library("ActiveMQ", null, new LibraryVersion(DependencyVersion.parse("5.15.11")),
-<<<<<<< HEAD
-					null, null, false, null, null, Collections.emptyMap()), DependencyVersion.parse("5.16")));
-=======
-					null, null, false, null, null), DependencyVersion.parse("5.16")));
->>>>>>> eb7e7b64
+		new UpgradeApplicator(bom.toPath(), gradleProperties.toPath()).apply(
+				new Upgrade(
+						new Library("ActiveMQ", null, new LibraryVersion(DependencyVersion.parse("5.15.11")), null,
+								null, false, null, null, null, Collections.emptyMap()),
+						DependencyVersion.parse("5.16")));
 		String bomContents = Files.readString(bom.toPath());
 		assertThat(bomContents).hasSize(originalContents.length() - 3);
 	}
@@ -71,11 +69,7 @@
 		FileCopyUtils.copy(new File("src/test/resources/gradle.properties"), gradleProperties);
 		new UpgradeApplicator(bom.toPath(), gradleProperties.toPath())
 			.apply(new Upgrade(new Library("Kotlin", null, new LibraryVersion(DependencyVersion.parse("1.3.70")), null,
-<<<<<<< HEAD
-					null, false, null, null, Collections.emptyMap()), DependencyVersion.parse("1.4")));
-=======
-					null, false, null, null), DependencyVersion.parse("1.4")));
->>>>>>> eb7e7b64
+					null, false, null, null, null, Collections.emptyMap()), DependencyVersion.parse("1.4")));
 		Properties properties = new Properties();
 		try (InputStream in = new FileInputStream(gradleProperties)) {
 			properties.load(in);
