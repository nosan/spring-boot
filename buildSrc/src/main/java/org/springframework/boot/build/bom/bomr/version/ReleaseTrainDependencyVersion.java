/*
 * Copyright 2012-2022 the original author or authors.
 *
 * Licensed under the Apache License, Version 2.0 (the "License");
 * you may not use this file except in compliance with the License.
 * You may obtain a copy of the License at
 *
 *      https://www.apache.org/licenses/LICENSE-2.0
 *
 * Unless required by applicable law or agreed to in writing, software
 * distributed under the License is distributed on an "AS IS" BASIS,
 * WITHOUT WARRANTIES OR CONDITIONS OF ANY KIND, either express or implied.
 * See the License for the specific language governing permissions and
 * limitations under the License.
 */

package org.springframework.boot.build.bom.bomr.version;

import java.util.regex.Matcher;
import java.util.regex.Pattern;

import org.springframework.util.StringUtils;

/**
 * A {@link DependencyVersion} for a release train such as Spring Data.
 *
 * @author Andy Wilkinson
 */
final class ReleaseTrainDependencyVersion implements DependencyVersion {

	private static final Pattern VERSION_PATTERN = Pattern
		.compile("([A-Z][a-z]+)-((BUILD-SNAPSHOT)|([A-Z-]+)([0-9]*))");

	private final String releaseTrain;

	private final String type;

	private final int version;

	private final String original;

	private ReleaseTrainDependencyVersion(String releaseTrain, String type, int version, String original) {
		this.releaseTrain = releaseTrain;
		this.type = type;
		this.version = version;
		this.original = original;
	}

	@Override
	public int compareTo(DependencyVersion other) {
		if (!(other instanceof ReleaseTrainDependencyVersion otherReleaseTrain)) {
			return -1;
		}
		int comparison = this.releaseTrain.compareTo(otherReleaseTrain.releaseTrain);
		if (comparison != 0) {
			return comparison;
		}
		comparison = this.type.compareTo(otherReleaseTrain.type);
		if (comparison != 0) {
			return comparison;
		}
		return Integer.compare(this.version, otherReleaseTrain.version);
	}

	@Override
	public boolean isUpgrade(DependencyVersion candidate, boolean movingToSnapshots) {
		if (!(candidate instanceof ReleaseTrainDependencyVersion)) {
			return true;
		}
<<<<<<< HEAD
		if (!(other instanceof ReleaseTrainDependencyVersion otherReleaseTrain)) {
			return true;
		}
		return otherReleaseTrain.compareTo(this) < 0;
=======
		ReleaseTrainDependencyVersion candidateReleaseTrain = (ReleaseTrainDependencyVersion) candidate;
		int comparison = this.releaseTrain.compareTo(candidateReleaseTrain.releaseTrain);
		if (comparison != 0) {
			return comparison < 0;
		}
		if (movingToSnapshots && !"BUILD-SNAPSHOT".equals(this.type)
				&& "BUILD-SNAPSHOT".equals(candidateReleaseTrain.type)) {
			return true;
		}
		comparison = this.type.compareTo(candidateReleaseTrain.type);
		if (comparison != 0) {
			return comparison < 0;
		}
		return Integer.compare(this.version, candidateReleaseTrain.version) < 0;
>>>>>>> 2d6f4368
	}

	@Override
	public boolean isSameMajor(DependencyVersion other) {
		return isSameReleaseTrain(other);
	}

	@Override
	public boolean isSameMinor(DependencyVersion other) {
		return isSameReleaseTrain(other);
	}

	private boolean isSameReleaseTrain(DependencyVersion other) {
		if (other instanceof CalendarVersionDependencyVersion) {
			return false;
		}
		if (!(other instanceof ReleaseTrainDependencyVersion otherReleaseTrain)) {
			return true;
		}
<<<<<<< HEAD
		return otherReleaseTrain.releaseTrain.equals(this.releaseTrain) && isNewerThan(other);
=======
		ReleaseTrainDependencyVersion otherReleaseTrain = (ReleaseTrainDependencyVersion) other;
		return otherReleaseTrain.releaseTrain.equals(this.releaseTrain);
>>>>>>> 2d6f4368
	}

	@Override
	public boolean equals(Object obj) {
		if (this == obj) {
			return true;
		}
		if (obj == null) {
			return false;
		}
		if (getClass() != obj.getClass()) {
			return false;
		}
		ReleaseTrainDependencyVersion other = (ReleaseTrainDependencyVersion) obj;
		if (!this.original.equals(other.original)) {
			return false;
		}
		return true;
	}

	@Override
	public int hashCode() {
		return this.original.hashCode();
	}

	@Override
	public String toString() {
		return this.original;
	}

	static ReleaseTrainDependencyVersion parse(String input) {
		Matcher matcher = VERSION_PATTERN.matcher(input);
		if (!matcher.matches()) {
			return null;
		}
		return new ReleaseTrainDependencyVersion(matcher.group(1),
				StringUtils.hasLength(matcher.group(3)) ? matcher.group(3) : matcher.group(4),
				(StringUtils.hasLength(matcher.group(5))) ? Integer.parseInt(matcher.group(5)) : 0, input);
	}

}<|MERGE_RESOLUTION|>--- conflicted
+++ resolved
@@ -67,12 +67,6 @@
 		if (!(candidate instanceof ReleaseTrainDependencyVersion)) {
 			return true;
 		}
-<<<<<<< HEAD
-		if (!(other instanceof ReleaseTrainDependencyVersion otherReleaseTrain)) {
-			return true;
-		}
-		return otherReleaseTrain.compareTo(this) < 0;
-=======
 		ReleaseTrainDependencyVersion candidateReleaseTrain = (ReleaseTrainDependencyVersion) candidate;
 		int comparison = this.releaseTrain.compareTo(candidateReleaseTrain.releaseTrain);
 		if (comparison != 0) {
@@ -87,7 +81,6 @@
 			return comparison < 0;
 		}
 		return Integer.compare(this.version, candidateReleaseTrain.version) < 0;
->>>>>>> 2d6f4368
 	}
 
 	@Override
@@ -104,15 +97,10 @@
 		if (other instanceof CalendarVersionDependencyVersion) {
 			return false;
 		}
-		if (!(other instanceof ReleaseTrainDependencyVersion otherReleaseTrain)) {
-			return true;
+		if (other instanceof ReleaseTrainDependencyVersion otherReleaseTrain) {
+			return otherReleaseTrain.releaseTrain.equals(this.releaseTrain);
 		}
-<<<<<<< HEAD
-		return otherReleaseTrain.releaseTrain.equals(this.releaseTrain) && isNewerThan(other);
-=======
-		ReleaseTrainDependencyVersion otherReleaseTrain = (ReleaseTrainDependencyVersion) other;
-		return otherReleaseTrain.releaseTrain.equals(this.releaseTrain);
->>>>>>> 2d6f4368
+		return true;
 	}
 
 	@Override
