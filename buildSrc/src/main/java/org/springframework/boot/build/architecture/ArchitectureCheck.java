--- conflicted
+++ resolved
@@ -27,17 +27,6 @@
 import java.util.stream.Stream;
 
 import com.tngtech.archunit.core.domain.JavaClasses;
-<<<<<<< HEAD
-import com.tngtech.archunit.core.domain.JavaMethod;
-import com.tngtech.archunit.core.domain.JavaParameter;
-import com.tngtech.archunit.core.domain.JavaType;
-import com.tngtech.archunit.core.domain.properties.CanBeAnnotated;
-import com.tngtech.archunit.core.domain.properties.HasAnnotations;
-import com.tngtech.archunit.core.domain.properties.HasName;
-import com.tngtech.archunit.core.domain.properties.HasOwner.Predicates.With;
-import com.tngtech.archunit.core.domain.properties.HasParameterTypes;
-=======
->>>>>>> 3f00b085
 import com.tngtech.archunit.core.importer.ClassFileImporter;
 import com.tngtech.archunit.lang.ArchRule;
 import com.tngtech.archunit.lang.EvaluationResult;
@@ -61,13 +50,6 @@
 import org.gradle.api.tasks.SkipWhenEmpty;
 import org.gradle.api.tasks.TaskAction;
 
-<<<<<<< HEAD
-import org.springframework.beans.factory.config.BeanDefinition;
-import org.springframework.context.annotation.Role;
-import org.springframework.util.ResourceUtils;
-
-=======
->>>>>>> 3f00b085
 /**
  * {@link Task} that checks for architecture problems.
  *
@@ -83,24 +65,6 @@
 
 	public ArchitectureCheck() {
 		getOutputDirectory().convention(getProject().getLayout().getBuildDirectory().dir(getName()));
-<<<<<<< HEAD
-		getProhibitObjectsRequireNonNull().convention(true);
-		getRules().addAll(allPackagesShouldBeFreeOfTangles(),
-				allBeanPostProcessorBeanMethodsShouldBeStaticAndHaveParametersThatWillNotCausePrematureInitialization(),
-				allBeanFactoryPostProcessorBeanMethodsShouldBeStaticAndHaveNoParameters(),
-				noClassesShouldCallStepVerifierStepVerifyComplete(),
-				noClassesShouldConfigureDefaultStepVerifierTimeout(), noClassesShouldCallCollectorsToList(),
-				noClassesShouldCallURLEncoderWithStringEncoding(), noClassesShouldCallURLDecoderWithStringEncoding(),
-				noClassesShouldLoadResourcesUsingResourceUtils(), noClassesShouldCallStringToUpperCaseWithoutLocale(),
-				noClassesShouldCallStringToLowerCaseWithoutLocale(),
-				conditionalOnMissingBeanShouldNotSpecifyOnlyATypeThatIsTheSameAsMethodReturnType(),
-				enumSourceShouldNotSpecifyOnlyATypeThatIsTheSameAsMethodParameterType(),
-				classLevelConfigurationPropertiesShouldNotSpecifyOnlyPrefixAttribute(),
-				methodLevelConfigurationPropertiesShouldNotSpecifyOnlyPrefixAttribute());
-		getRules().addAll(getProhibitObjectsRequireNonNull()
-			.map((prohibit) -> prohibit ? noClassesShouldCallObjectsRequireNonNull() : Collections.emptyList()));
-		getRuleDescriptions().set(getRules().map((rules) -> rules.stream().map(ArchRule::getDescription).toList()));
-=======
 		getRules().addAll(getProhibitObjectsRequireNonNull().convention(true)
 			.map(whenTrue(ArchitectureRules::noClassesShouldCallObjectsRequireNonNull)));
 		getRules().addAll(ArchitectureRules.standard());
@@ -113,7 +77,6 @@
 
 	private List<String> asDescriptions(List<ArchRule> rules) {
 		return rules.stream().map(ArchRule::getDescription).toList();
->>>>>>> 3f00b085
 	}
 
 	@TaskAction
@@ -125,95 +88,6 @@
 		if (!violations.isEmpty()) {
 			throw new GradleException("Architecture check failed. See '" + outputFile + "' for details.");
 		}
-<<<<<<< HEAD
-		else {
-			outputFile.createNewFile();
-		}
-	}
-
-	private ArchRule allPackagesShouldBeFreeOfTangles() {
-		return SlicesRuleDefinition.slices().matching("(**)").should().beFreeOfCycles();
-	}
-
-	private ArchRule allBeanPostProcessorBeanMethodsShouldBeStaticAndHaveParametersThatWillNotCausePrematureInitialization() {
-		return ArchRuleDefinition.methods()
-			.that()
-			.areAnnotatedWith("org.springframework.context.annotation.Bean")
-			.and()
-			.haveRawReturnType(Predicates.assignableTo("org.springframework.beans.factory.config.BeanPostProcessor"))
-			.should(onlyHaveParametersThatWillNotCauseEagerInitialization())
-			.andShould()
-			.beStatic()
-			.allowEmptyShould(true);
-	}
-
-	private ArchCondition<JavaMethod> onlyHaveParametersThatWillNotCauseEagerInitialization() {
-		DescribedPredicate<CanBeAnnotated> notAnnotatedWithLazy = DescribedPredicate
-			.not(CanBeAnnotated.Predicates.annotatedWith("org.springframework.context.annotation.Lazy"));
-		DescribedPredicate<JavaClass> notOfASafeType = DescribedPredicate
-			.not(Predicates.assignableTo("org.springframework.beans.factory.ObjectProvider")
-				.or(Predicates.assignableTo("org.springframework.context.ApplicationContext"))
-				.or(Predicates.assignableTo("org.springframework.core.env.Environment")
-					.or(annotatedWithRoleInfrastructure())));
-		return new ArchCondition<>("not have parameters that will cause eager initialization") {
-
-			@Override
-			public void check(JavaMethod item, ConditionEvents events) {
-				item.getParameters()
-					.stream()
-					.filter(notAnnotatedWithLazy)
-					.filter((parameter) -> notOfASafeType.test(parameter.getRawType()))
-					.forEach((parameter) -> events.add(SimpleConditionEvent.violated(parameter,
-							parameter.getDescription() + " will cause eager initialization as it is "
-									+ notAnnotatedWithLazy.getDescription() + " and is "
-									+ notOfASafeType.getDescription())));
-			}
-
-		};
-	}
-
-	private DescribedPredicate<JavaClass> annotatedWithRoleInfrastructure() {
-		return new DescribedPredicate<>("annotated with @Role(BeanDefinition.ROLE_INFRASTRUCTURE") {
-
-			@Override
-			public boolean test(JavaClass candidate) {
-				Role role = candidate.getAnnotationOfType(Role.class);
-				return (role != null) && (role.value() == BeanDefinition.ROLE_INFRASTRUCTURE);
-			}
-
-		};
-	}
-
-	private ArchRule allBeanFactoryPostProcessorBeanMethodsShouldBeStaticAndHaveNoParameters() {
-		return ArchRuleDefinition.methods()
-			.that()
-			.areAnnotatedWith("org.springframework.context.annotation.Bean")
-			.and()
-			.haveRawReturnType(
-					Predicates.assignableTo("org.springframework.beans.factory.config.BeanFactoryPostProcessor"))
-			.should(onlyInjectEnvironment())
-			.andShould()
-			.beStatic()
-			.allowEmptyShould(true);
-	}
-
-	private ArchCondition<JavaMethod> onlyInjectEnvironment() {
-		return new ArchCondition<>("only inject Environment") {
-
-			@Override
-			public void check(JavaMethod item, ConditionEvents events) {
-				List<JavaParameter> parameters = item.getParameters();
-				for (JavaParameter parameter : parameters) {
-					if (!"org.springframework.core.env.Environment".equals(parameter.getType().getName())) {
-						events.add(SimpleConditionEvent.violated(item,
-								item.getDescription() + " should only inject Environment"));
-					}
-				}
-			}
-
-		};
-=======
->>>>>>> 3f00b085
 	}
 
 	private List<Path> classFilesPaths() {
@@ -233,39 +107,6 @@
 		}
 		Files.writeString(outputFile.toPath(), report.toString(), StandardOpenOption.CREATE,
 				StandardOpenOption.TRUNCATE_EXISTING);
-	}
-
-	private ArchRule classLevelConfigurationPropertiesShouldNotSpecifyOnlyPrefixAttribute() {
-		return ArchRuleDefinition.classes()
-			.that()
-			.areAnnotatedWith("org.springframework.boot.context.properties.ConfigurationProperties")
-			.should(notSpecifyOnlyPrefixAttributeOfConfigurationProperties())
-			.allowEmptyShould(true);
-	}
-
-	private ArchRule methodLevelConfigurationPropertiesShouldNotSpecifyOnlyPrefixAttribute() {
-		return ArchRuleDefinition.methods()
-			.that()
-			.areAnnotatedWith("org.springframework.boot.context.properties.ConfigurationProperties")
-			.should(notSpecifyOnlyPrefixAttributeOfConfigurationProperties())
-			.allowEmptyShould(true);
-	}
-
-	private ArchCondition<? super HasAnnotations<?>> notSpecifyOnlyPrefixAttributeOfConfigurationProperties() {
-		return new ArchCondition<>("not specify only prefix attribute of @ConfigurationProperties") {
-
-			@Override
-			public void check(HasAnnotations<?> item, ConditionEvents events) {
-				JavaAnnotation<?> configurationProperties = item
-					.getAnnotationOfType("org.springframework.boot.context.properties.ConfigurationProperties");
-				Map<String, Object> properties = configurationProperties.getProperties();
-				if (properties.size() == 1 && properties.containsKey("prefix")) {
-					events.add(SimpleConditionEvent.violated(item, configurationProperties.getDescription()
-							+ " should specify implicit 'value' attribute other than explicit 'prefix' attribute"));
-				}
-			}
-
-		};
 	}
 
 	public void setClasses(FileCollection classes) {
