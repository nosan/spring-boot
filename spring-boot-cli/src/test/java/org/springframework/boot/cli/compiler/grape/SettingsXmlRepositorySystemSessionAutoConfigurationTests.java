/*
 * Copyright 2012-2016 the original author or authors.
 *
 * Licensed under the Apache License, Version 2.0 (the "License");
 * you may not use this file except in compliance with the License.
 * You may obtain a copy of the License at
 *
 *      https://www.apache.org/licenses/LICENSE-2.0
 *
 * Unless required by applicable law or agreed to in writing, software
 * distributed under the License is distributed on an "AS IS" BASIS,
 * WITHOUT WARRANTIES OR CONDITIONS OF ANY KIND, either express or implied.
 * See the License for the specific language governing permissions and
 * limitations under the License.
 */

package org.springframework.boot.cli.compiler.grape;

import java.io.File;

import org.apache.maven.repository.internal.MavenRepositorySystemUtils;
import org.apache.maven.settings.building.SettingsBuildingException;
import org.eclipse.aether.DefaultRepositorySystemSession;
import org.eclipse.aether.RepositorySystem;
import org.eclipse.aether.internal.impl.SimpleLocalRepositoryManagerFactory;
import org.eclipse.aether.repository.Authentication;
import org.eclipse.aether.repository.AuthenticationContext;
import org.eclipse.aether.repository.LocalRepository;
import org.eclipse.aether.repository.LocalRepositoryManager;
import org.eclipse.aether.repository.Proxy;
import org.eclipse.aether.repository.RemoteRepository;
import org.junit.Before;
import org.junit.Rule;
import org.junit.Test;
import org.junit.rules.ExpectedException;
import org.mockito.Mock;
import org.mockito.MockitoAnnotations;
import org.mockito.invocation.InvocationOnMock;
import org.mockito.stubbing.Answer;

import org.springframework.boot.cli.testutil.SystemProperties;

import static org.assertj.core.api.Assertions.assertThat;
import static org.mockito.BDDMockito.given;
import static org.mockito.Matchers.any;
import static org.mockito.Matchers.eq;

/**
 * Tests for {@link SettingsXmlRepositorySystemSessionAutoConfiguration}.
 *
 * @author Andy Wilkinson
 */
public class SettingsXmlRepositorySystemSessionAutoConfigurationTests {

	@Rule
	public ExpectedException thrown = ExpectedException.none();

	@Mock
	private RepositorySystem repositorySystem;

	@Before
	public void setup() {
		MockitoAnnotations.initMocks(this);
	}

	@Test
	public void basicSessionCustomization() throws SettingsBuildingException {
		assertSessionCustomization("src/test/resources/maven-settings/basic");
	}

	@Test
	public void encryptedSettingsSessionCustomization() throws SettingsBuildingException {
		assertSessionCustomization("src/test/resources/maven-settings/encrypted");
	}

	@Test
	public void propertyInterpolation() throws SettingsBuildingException {
		final DefaultRepositorySystemSession session = MavenRepositorySystemUtils
				.newSession();
		given(this.repositorySystem.newLocalRepositoryManager(eq(session),
				any(LocalRepository.class)))
						.willAnswer(new Answer<LocalRepositoryManager>() {

							@Override
							public LocalRepositoryManager answer(
									InvocationOnMock invocation) throws Throwable {
								LocalRepository localRepository = invocation
										.getArgumentAt(1, LocalRepository.class);
								return new SimpleLocalRepositoryManagerFactory()
										.newInstance(session, localRepository);
							}
						});

		SystemProperties.doWithSystemProperties(new Runnable() {
			@Override
			public void run() {
				new SettingsXmlRepositorySystemSessionAutoConfiguration().apply(session,
						SettingsXmlRepositorySystemSessionAutoConfigurationTests.this.repositorySystem);
			}
		}, "user.home:src/test/resources/maven-settings/property-interpolation",
				"foo:bar");

		assertThat(session.getLocalRepository().getBasedir().getAbsolutePath())
				.endsWith(File.separatorChar + "bar" + File.separatorChar + "repository");
	}

	private void assertSessionCustomization(String userHome) {
		final DefaultRepositorySystemSession session = MavenRepositorySystemUtils
				.newSession();
		SystemProperties.doWithSystemProperties(new Runnable() {
			@Override
			public void run() {
				new SettingsXmlRepositorySystemSessionAutoConfiguration().apply(session,
						SettingsXmlRepositorySystemSessionAutoConfigurationTests.this.repositorySystem);
			}
		}, "user.home:" + userHome);

		RemoteRepository repository = new RemoteRepository.Builder("my-server", "default",
<<<<<<< HEAD
				"http://maven.example.com").build();
=======
				"https://maven.example.com").build();

>>>>>>> 35572b6a
		assertMirrorSelectorConfiguration(session, repository);
		assertProxySelectorConfiguration(session, repository);
		assertAuthenticationSelectorConfiguration(session, repository);
	}

	private void assertProxySelectorConfiguration(DefaultRepositorySystemSession session,
			RemoteRepository repository) {
		Proxy proxy = session.getProxySelector().getProxy(repository);
		repository = new RemoteRepository.Builder(repository).setProxy(proxy).build();
		AuthenticationContext authenticationContext = AuthenticationContext
				.forProxy(session, repository);
		assertThat(proxy.getHost()).isEqualTo("proxy.example.com");
		assertThat(authenticationContext.get(AuthenticationContext.USERNAME))
				.isEqualTo("proxyuser");
		assertThat(authenticationContext.get(AuthenticationContext.PASSWORD))
				.isEqualTo("somepassword");
	}

	private void assertMirrorSelectorConfiguration(DefaultRepositorySystemSession session,
			RemoteRepository repository) {
		RemoteRepository mirror = session.getMirrorSelector().getMirror(repository);
		assertThat(mirror).as("Mirror configured for repository " + repository.getId())
				.isNotNull();
		assertThat(mirror.getHost()).isEqualTo("maven.example.com");
	}

	private void assertAuthenticationSelectorConfiguration(
			DefaultRepositorySystemSession session, RemoteRepository repository) {
		Authentication authentication = session.getAuthenticationSelector()
				.getAuthentication(repository);
		repository = new RemoteRepository.Builder(repository)
				.setAuthentication(authentication).build();
		AuthenticationContext authenticationContext = AuthenticationContext
				.forRepository(session, repository);
		assertThat(authenticationContext.get(AuthenticationContext.USERNAME))
				.isEqualTo("tester");
		assertThat(authenticationContext.get(AuthenticationContext.PASSWORD))
				.isEqualTo("secret");
	}

}<|MERGE_RESOLUTION|>--- conflicted
+++ resolved
@@ -1,5 +1,5 @@
 /*
- * Copyright 2012-2016 the original author or authors.
+ * Copyright 2012-2019 the original author or authors.
  *
  * Licensed under the Apache License, Version 2.0 (the "License");
  * you may not use this file except in compliance with the License.
@@ -116,12 +116,7 @@
 		}, "user.home:" + userHome);
 
 		RemoteRepository repository = new RemoteRepository.Builder("my-server", "default",
-<<<<<<< HEAD
-				"http://maven.example.com").build();
-=======
 				"https://maven.example.com").build();
-
->>>>>>> 35572b6a
 		assertMirrorSelectorConfiguration(session, repository);
 		assertProxySelectorConfiguration(session, repository);
 		assertAuthenticationSelectorConfiguration(session, repository);
